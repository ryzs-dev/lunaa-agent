--- conflicted
+++ resolved
@@ -1,16 +1,42 @@
 "use strict";
-var __awaiter = (this && this.__awaiter) || function (thisArg, _arguments, P, generator) {
-    function adopt(value) { return value instanceof P ? value : new P(function (resolve) { resolve(value); }); }
+var __awaiter =
+  (this && this.__awaiter) ||
+  function (thisArg, _arguments, P, generator) {
+    function adopt(value) {
+      return value instanceof P
+        ? value
+        : new P(function (resolve) {
+            resolve(value);
+          });
+    }
     return new (P || (P = Promise))(function (resolve, reject) {
-        function fulfilled(value) { try { step(generator.next(value)); } catch (e) { reject(e); } }
-        function rejected(value) { try { step(generator["throw"](value)); } catch (e) { reject(e); } }
-        function step(result) { result.done ? resolve(result.value) : adopt(result.value).then(fulfilled, rejected); }
-        step((generator = generator.apply(thisArg, _arguments || [])).next());
+      function fulfilled(value) {
+        try {
+          step(generator.next(value));
+        } catch (e) {
+          reject(e);
+        }
+      }
+      function rejected(value) {
+        try {
+          step(generator["throw"](value));
+        } catch (e) {
+          reject(e);
+        }
+      }
+      function step(result) {
+        result.done
+          ? resolve(result.value)
+          : adopt(result.value).then(fulfilled, rejected);
+      }
+      step((generator = generator.apply(thisArg, _arguments || [])).next());
     });
-};
-var __importDefault = (this && this.__importDefault) || function (mod) {
-    return (mod && mod.__esModule) ? mod : { "default": mod };
-};
+  };
+var __importDefault =
+  (this && this.__importDefault) ||
+  function (mod) {
+    return mod && mod.__esModule ? mod : { default: mod };
+  };
 Object.defineProperty(exports, "__esModule", { value: true });
 exports.addAuthorizedPhoneNumber = addAuthorizedPhoneNumber;
 exports.removeAuthorizedPhoneNumber = removeAuthorizedPhoneNumber;
@@ -23,984 +49,1123 @@
 const googleapis_1 = require("googleapis");
 const dotenv_1 = __importDefault(require("dotenv"));
 const path_1 = __importDefault(require("path"));
-dotenv_1.default.config({ path: path_1.default.resolve(__dirname, "../.env.local") });
+dotenv_1.default.config({
+  path: path_1.default.resolve(__dirname, "../.env.local"),
+});
 // Initialize Google Sheets API
 const credentials = JSON.parse(process.env.GOOGLE_CREDENTIALS_JSON);
 const auth = new googleapis_1.google.auth.GoogleAuth({
-    credentials,
-    scopes: ["https://www.googleapis.com/auth/spreadsheets"],
+  credentials,
+  scopes: ["https://www.googleapis.com/auth/spreadsheets"],
 });
 const sheets = googleapis_1.google.sheets({ version: "v4", auth });
 // Enhanced authorized phone numbers configuration
 const AUTHORIZED_PHONE_NUMBERS = process.env.AUTHORIZED_PHONE_NUMBERS
-    ? process.env.AUTHORIZED_PHONE_NUMBERS.split(",").map((num) => num.trim())
-    : [
-        "601126470411",
-        "60174941361",
-        "60164525013",
-        "60127909921",
-        "60164561361",
-<<<<<<< HEAD
-        "601158699901",
-=======
-        // Test numbers for testing
-        "60123456789",
-        "60126675705",
-        "60127370668",
-        "60191234567",
-        "60187654321",
->>>>>>> 8667d3e3
+  ? process.env.AUTHORIZED_PHONE_NUMBERS.split(",").map((num) => num.trim())
+  : [
+      "601126470411",
+      "60174941361",
+      "60164525013",
+      "60127909921",
+      "60164561361",
+      "601158699901",
+      // Test numbers for testing
+      "60123456789",
+      "60126675705",
+      "60127370668",
+      "60191234567",
+      "60187654321",
     ];
 /**
  * Enhanced phone number normalization for Malaysia (+60) and Singapore (+65)
  */
 function normalizePhoneNumber(phoneNumber) {
-    if (!phoneNumber)
-        return "";
-    const digits = phoneNumber.replace(/\D/g, "");
-    // Handle Malaysian numbers (+60)
-    if (digits.startsWith("60")) {
-        return digits;
-    }
-    else if (digits.startsWith("0")) {
-        return "60" + digits.substring(1);
-    }
-    else if (digits.length >= 9 && digits.length <= 11 &&
-        (digits.startsWith("1") || digits.startsWith("3") ||
-            digits.startsWith("4") || digits.startsWith("5") ||
-            digits.startsWith("6") || digits.startsWith("7") ||
-            digits.startsWith("8") || digits.startsWith("9"))) {
-        return "60" + digits;
-    }
-    // Handle Singaporean numbers (+65)
-    if (digits.startsWith("65")) {
-        return digits;
-    }
-    else if (digits.length === 8 && /^[3689]/.test(digits)) {
-        return "65" + digits;
-    }
+  if (!phoneNumber) return "";
+  const digits = phoneNumber.replace(/\D/g, "");
+  // Handle Malaysian numbers (+60)
+  if (digits.startsWith("60")) {
     return digits;
+  } else if (digits.startsWith("0")) {
+    return "60" + digits.substring(1);
+  } else if (
+    digits.length >= 9 &&
+    digits.length <= 11 &&
+    (digits.startsWith("1") ||
+      digits.startsWith("3") ||
+      digits.startsWith("4") ||
+      digits.startsWith("5") ||
+      digits.startsWith("6") ||
+      digits.startsWith("7") ||
+      digits.startsWith("8") ||
+      digits.startsWith("9"))
+  ) {
+    return "60" + digits;
+  }
+  // Handle Singaporean numbers (+65)
+  if (digits.startsWith("65")) {
+    return digits;
+  } else if (digits.length === 8 && /^[3689]/.test(digits)) {
+    return "65" + digits;
+  }
+  return digits;
 }
 /**
  * Enhanced authorization check with better phone number matching
  */
 function isAuthorizedPhoneNumber(phoneNumber) {
-    if (!phoneNumber)
-        return false;
-    const normalizedPhone = normalizePhoneNumber(phoneNumber);
-    return AUTHORIZED_PHONE_NUMBERS.some((authorizedNumber) => {
-        const normalizedAuthorized = normalizePhoneNumber(authorizedNumber);
-        if (normalizedPhone === normalizedAuthorized)
-            return true;
-        if (normalizedPhone.startsWith("60") && normalizedAuthorized.startsWith("60")) {
-            return normalizedPhone.substring(2) === normalizedAuthorized.substring(2);
-        }
-        if (normalizedPhone.startsWith("65") && normalizedAuthorized.startsWith("65")) {
-            return normalizedPhone.substring(2) === normalizedAuthorized.substring(2);
-        }
-        return false;
-    });
+  if (!phoneNumber) return false;
+  const normalizedPhone = normalizePhoneNumber(phoneNumber);
+  return AUTHORIZED_PHONE_NUMBERS.some((authorizedNumber) => {
+    const normalizedAuthorized = normalizePhoneNumber(authorizedNumber);
+    if (normalizedPhone === normalizedAuthorized) return true;
+    if (
+      normalizedPhone.startsWith("60") &&
+      normalizedAuthorized.startsWith("60")
+    ) {
+      return normalizedPhone.substring(2) === normalizedAuthorized.substring(2);
+    }
+    if (
+      normalizedPhone.startsWith("65") &&
+      normalizedAuthorized.startsWith("65")
+    ) {
+      return normalizedPhone.substring(2) === normalizedAuthorized.substring(2);
+    }
+    return false;
+  });
 }
 /**
  * Enhanced payment method detection
  */
 function detectPaymentMethod(text) {
-    if (!text)
-        return null;
-    const textLower = text.toLowerCase().trim();
-    const paymentPatterns = [
-        { pattern: /\b(cod|cash\s*on\s*delivery)\b/i, method: "COD" },
-        { pattern: /\b(tng|touch\s*n\s*go|touchngo|touch\s*and\s*go)\b/i, method: "TNG" },
-        { pattern: /\b(bank\s*transfer|bank\s*in|transfer|online\s*banking|fpx)\b/i, method: "BANK TRANSFER" },
-        { pattern: /\b(card|credit\s*card|debit\s*card|stripe|visa|mastercard)\b/i, method: "CARD" },
-        { pattern: /\b(grab\s*pay|grabpay)\b/i, method: "GRABPAY" },
-        { pattern: /\b(boost)\b/i, method: "BOOST" },
-        { pattern: /\b(maya|paymaya)\b/i, method: "MAYA" },
-        { pattern: /\b(gcash)\b/i, method: "GCASH" },
-        { pattern: /\b(cash|tunai)\b/i, method: "CASH" },
-    ];
-    for (const { pattern, method } of paymentPatterns) {
-        if (pattern.test(textLower)) {
-            return method;
-        }
-    }
+  if (!text) return null;
+  const textLower = text.toLowerCase().trim();
+  const paymentPatterns = [
+    { pattern: /\b(cod|cash\s*on\s*delivery)\b/i, method: "COD" },
+    {
+      pattern: /\b(tng|touch\s*n\s*go|touchngo|touch\s*and\s*go)\b/i,
+      method: "TNG",
+    },
+    {
+      pattern: /\b(bank\s*transfer|bank\s*in|transfer|online\s*banking|fpx)\b/i,
+      method: "BANK TRANSFER",
+    },
+    {
+      pattern: /\b(card|credit\s*card|debit\s*card|stripe|visa|mastercard)\b/i,
+      method: "CARD",
+    },
+    { pattern: /\b(grab\s*pay|grabpay)\b/i, method: "GRABPAY" },
+    { pattern: /\b(boost)\b/i, method: "BOOST" },
+    { pattern: /\b(maya|paymaya)\b/i, method: "MAYA" },
+    { pattern: /\b(gcash)\b/i, method: "GCASH" },
+    { pattern: /\b(cash|tunai)\b/i, method: "CASH" },
+  ];
+  for (const { pattern, method } of paymentPatterns) {
+    if (pattern.test(textLower)) {
+      return method;
+    }
+  }
+  return null;
+}
+/**
+ * Enhanced repeat customer detection
+ */
+function detectRepeatCustomer(text) {
+  if (!text) return false;
+  const textLower = text.toLowerCase();
+  const repeatPatterns = [
+    /\b\.?rpt\b/i,
+    /\brepeat\b/i,
+    /\brepeating\b/i,
+    /\breturn\s*customer\b/i,
+    /\bregular\s*customer\b/i,
+    /\bexisting\s*customer\b/i,
+    /\bold\s*customer\b/i,
+    /\b重复\b/,
+    /\b老客户\b/,
+    /\b回头客\b/,
+  ];
+  return repeatPatterns.some((pattern) => pattern.test(textLower));
+}
+/**
+ * Enhanced phone number extraction
+ */
+function extractPhoneNumber(text) {
+  if (!text) return null;
+  const phonePatterns = [
+    /\b(\+?60\s*1[0-9]\s*[0-9]{3,4}\s*[0-9]{4})\b/g,
+    /\b(01[0-9]\s*[0-9]{3,4}\s*[0-9]{4})\b/g,
+    /\b(\+?60\s*[3-9]\s*[0-9]{3,4}\s*[0-9]{4})\b/g,
+    /\b(0[3-9]\s*[0-9]{3,4}\s*[0-9]{4})\b/g,
+    /\b(\+?65\s*[689][0-9]{3}\s*[0-9]{4})\b/g,
+    /\b([689][0-9]{3}\s*[0-9]{4})\b/g,
+    /\b(\+?60\s*1[0-9]-[0-9]{3,4}-[0-9]{4})\b/g,
+    /\b(01[0-9]-[0-9]{3,4}-[0-9]{4})\b/g,
+    /\b(\+?65\s*[689][0-9]{3}-[0-9]{4})\b/g,
+  ];
+  for (const pattern of phonePatterns) {
+    const matches = text.match(pattern);
+    if (matches && matches.length > 0) {
+      return matches[0].replace(/\s+/g, "");
+    }
+  }
+  return null;
+}
+/**
+ * Extract total amount from text
+ */
+function extractTotalAmount(text) {
+  if (!text) return 0;
+  // Pattern 1: total：256 or total: 256 or Total: RM256
+  let totalMatch = text.match(/total\s*[：:]\s*(?:rm\s*)?(\d+)/i);
+  // Pattern 2: total 256 or Total RM256 (without colon)
+  if (!totalMatch) {
+    totalMatch = text.match(/total\s+(?:rm\s*)?(\d+)/i);
+  }
+  // Pattern 3: Just numbers after total (flexible)
+  if (!totalMatch) {
+    totalMatch = text.match(/total.*?(\d+)/i);
+  }
+  // Pattern 4: RM prefix
+  if (!totalMatch) {
+    totalMatch = text.match(/^rm\s*(\d+)$/i);
+  }
+  // Pattern 5: Amount with currency
+  if (!totalMatch) {
+    totalMatch = text.match(/(\d{2,4})\s*(ringgit|dollar|myr|sgd)/i);
+  }
+  // Pattern 6: Standalone amount (if reasonable range)
+  if (!totalMatch && text.match(/^\d{2,4}$/)) {
+    const amount = parseInt(text);
+    if (amount >= 20 && amount <= 9999) {
+      return amount;
+    }
+  }
+  return totalMatch ? parseInt(totalMatch[1]) : 0;
+}
+/**
+ * Admin functions
+ */
+function addAuthorizedPhoneNumber(phoneNumber) {
+  const normalizedPhone = normalizePhoneNumber(phoneNumber);
+  if (!isAuthorizedPhoneNumber(normalizedPhone)) {
+    AUTHORIZED_PHONE_NUMBERS.push(normalizedPhone);
+    console.log(`✅ Added ${normalizedPhone} to authorized numbers`);
+    return true;
+  }
+  console.log(`⚠️ ${normalizedPhone} is already authorized`);
+  return false;
+}
+function removeAuthorizedPhoneNumber(phoneNumber) {
+  const normalizedPhone = normalizePhoneNumber(phoneNumber);
+  const index = AUTHORIZED_PHONE_NUMBERS.findIndex(
+    (num) => normalizePhoneNumber(num) === normalizedPhone
+  );
+  if (index !== -1) {
+    AUTHORIZED_PHONE_NUMBERS.splice(index, 1);
+    console.log(`✅ Removed ${normalizedPhone} from authorized numbers`);
+    return true;
+  }
+  console.log(`⚠️ ${normalizedPhone} was not found in authorized numbers`);
+  return false;
+}
+function getAuthorizedPhoneNumbers() {
+  return [...AUTHORIZED_PHONE_NUMBERS];
+}
+function getUnauthorizedMessage() {
+  return "Sorry, your phone number is not authorized to place orders through this bot. Please contact the administrator if you believe this is an error.";
+}
+/**
+ * Enhanced order extraction with improved detection patterns
+ */
+function extractOrderFromMessage(messageBody, context) {
+  console.log(`🔍 Extracting order from: "${messageBody}"`);
+  // First, check if the sender is authorized
+  if (!isAuthorizedPhoneNumber(context.customerPhone)) {
+    console.log(`❌ Unauthorized phone number: ${context.customerPhone}`);
+    console.log(
+      `📋 Authorized numbers: ${AUTHORIZED_PHONE_NUMBERS.join(", ")}`
+    );
     return null;
-}
-/**
- * Enhanced repeat customer detection
- */
-function detectRepeatCustomer(text) {
-    if (!text)
-        return false;
-    const textLower = text.toLowerCase();
-    const repeatPatterns = [
-        /\b\.?rpt\b/i,
-        /\brepeat\b/i,
-        /\brepeating\b/i,
-        /\breturn\s*customer\b/i,
-        /\bregular\s*customer\b/i,
-        /\bexisting\s*customer\b/i,
-        /\bold\s*customer\b/i,
-        /\b重复\b/,
-        /\b老客户\b/,
-        /\b回头客\b/,
-    ];
-    return repeatPatterns.some(pattern => pattern.test(textLower));
-}
-/**
- * Enhanced phone number extraction
- */
-function extractPhoneNumber(text) {
-    if (!text)
-        return null;
-    const phonePatterns = [
-        /\b(\+?60\s*1[0-9]\s*[0-9]{3,4}\s*[0-9]{4})\b/g,
-        /\b(01[0-9]\s*[0-9]{3,4}\s*[0-9]{4})\b/g,
-        /\b(\+?60\s*[3-9]\s*[0-9]{3,4}\s*[0-9]{4})\b/g,
-        /\b(0[3-9]\s*[0-9]{3,4}\s*[0-9]{4})\b/g,
-        /\b(\+?65\s*[689][0-9]{3}\s*[0-9]{4})\b/g,
-        /\b([689][0-9]{3}\s*[0-9]{4})\b/g,
-        /\b(\+?60\s*1[0-9]-[0-9]{3,4}-[0-9]{4})\b/g,
-        /\b(01[0-9]-[0-9]{3,4}-[0-9]{4})\b/g,
-        /\b(\+?65\s*[689][0-9]{3}-[0-9]{4})\b/g,
-    ];
-    for (const pattern of phonePatterns) {
-        const matches = text.match(pattern);
-        if (matches && matches.length > 0) {
-            return matches[0].replace(/\s+/g, "");
-        }
-    }
+  }
+  console.log(`✅ Phone number ${context.customerPhone} is authorized`);
+  // Check if it's the condensed single-line format
+  if (isCondensedFormat(messageBody)) {
+    return extractCondensedOrder(messageBody, context);
+  }
+  // Handle multi-line formats with enhanced detection
+  const lines = messageBody
+    .split("\n")
+    .map((line) => line.trim())
+    .filter((line) => line);
+  if (lines.length < 2) {
+    console.log(`❌ Message too short, expected at least 2 lines`);
     return null;
-}
-/**
- * Extract total amount from text
- */
-function extractTotalAmount(text) {
-    if (!text)
-        return 0;
-    // Pattern 1: total：256 or total: 256 or Total: RM256
-    let totalMatch = text.match(/total\s*[：:]\s*(?:rm\s*)?(\d+)/i);
-    // Pattern 2: total 256 or Total RM256 (without colon)
-    if (!totalMatch) {
-        totalMatch = text.match(/total\s+(?:rm\s*)?(\d+)/i);
-    }
-    // Pattern 3: Just numbers after total (flexible)
-    if (!totalMatch) {
-        totalMatch = text.match(/total.*?(\d+)/i);
-    }
-    // Pattern 4: RM prefix
-    if (!totalMatch) {
-        totalMatch = text.match(/^rm\s*(\d+)$/i);
-    }
-    // Pattern 5: Amount with currency
-    if (!totalMatch) {
-        totalMatch = text.match(/(\d{2,4})\s*(ringgit|dollar|myr|sgd)/i);
-    }
-    // Pattern 6: Standalone amount (if reasonable range)
-    if (!totalMatch && text.match(/^\d{2,4}$/)) {
-        const amount = parseInt(text);
-        if (amount >= 20 && amount <= 9999) {
-            return amount;
-        }
-    }
-    return totalMatch ? parseInt(totalMatch[1]) : 0;
-}
-/**
- * Admin functions
- */
-function addAuthorizedPhoneNumber(phoneNumber) {
-    const normalizedPhone = normalizePhoneNumber(phoneNumber);
-    if (!isAuthorizedPhoneNumber(normalizedPhone)) {
-        AUTHORIZED_PHONE_NUMBERS.push(normalizedPhone);
-        console.log(`✅ Added ${normalizedPhone} to authorized numbers`);
-        return true;
-    }
-    console.log(`⚠️ ${normalizedPhone} is already authorized`);
-    return false;
-}
-function removeAuthorizedPhoneNumber(phoneNumber) {
-    const normalizedPhone = normalizePhoneNumber(phoneNumber);
-    const index = AUTHORIZED_PHONE_NUMBERS.findIndex((num) => normalizePhoneNumber(num) === normalizedPhone);
-    if (index !== -1) {
-        AUTHORIZED_PHONE_NUMBERS.splice(index, 1);
-        console.log(`✅ Removed ${normalizedPhone} from authorized numbers`);
-        return true;
-    }
-    console.log(`⚠️ ${normalizedPhone} was not found in authorized numbers`);
-    return false;
-}
-function getAuthorizedPhoneNumbers() {
-    return [...AUTHORIZED_PHONE_NUMBERS];
-}
-function getUnauthorizedMessage() {
-    return "Sorry, your phone number is not authorized to place orders through this bot. Please contact the administrator if you believe this is an error.";
-}
-/**
- * Enhanced order extraction with improved detection patterns
- */
-function extractOrderFromMessage(messageBody, context) {
-    console.log(`🔍 Extracting order from: "${messageBody}"`);
-    // First, check if the sender is authorized
-    if (!isAuthorizedPhoneNumber(context.customerPhone)) {
-        console.log(`❌ Unauthorized phone number: ${context.customerPhone}`);
-        console.log(`📋 Authorized numbers: ${AUTHORIZED_PHONE_NUMBERS.join(", ")}`);
-        return null;
-    }
-    console.log(`✅ Phone number ${context.customerPhone} is authorized`);
-    // Check if it's the condensed single-line format
-    if (isCondensedFormat(messageBody)) {
-        return extractCondensedOrder(messageBody, context);
-    }
-    // Handle multi-line formats with enhanced detection
-    const lines = messageBody
-        .split("\n")
-        .map((line) => line.trim())
-        .filter((line) => line);
-    if (lines.length < 2) {
-        console.log(`❌ Message too short, expected at least 2 lines`);
-        return null;
-    }
-    let orderDate = "";
-    let totalPaid = 0;
-    let customerName = "";
-    let receiverName = "";
-    let phoneNumber = "";
-    let address = "";
-    let city = "";
-    let postcode = "";
-    let state = "";
-    let productCode = "";
-    let paymentMethod = "";
-    let isRepeatCustomer = false;
-    // First pass: detect repeat customer from any line
-    const fullText = messageBody.toLowerCase();
-    isRepeatCustomer = detectRepeatCustomer(fullText);
-    console.log(`🔄 Repeat customer detected: ${isRepeatCustomer}`);
-    // Second pass: detect payment method from any line
-    paymentMethod = detectPaymentMethod(messageBody) || "";
-    if (paymentMethod) {
-        console.log(`💳 Payment method detected: ${paymentMethod}`);
-    }
-    console.log(`📝 Processing ${lines.length} lines:`);
-    lines.forEach((line, index) => {
-        console.log(`   Line ${index + 1}: "${line}"`);
-    });
-    for (let i = 0; i < lines.length; i++) {
-        const line = lines[i];
-        console.log(`🔍 Processing line ${i + 1}: "${line}"`);
-        // Enhanced date detection - check if line looks like a date
-        if (line.match(/^\d{1,2}[\/\-]\d{1,2}[\/\-](\d{2}|\d{4})$/)) {
-            orderDate = formatDateToYYYYMMDD(line);
-            console.log(`   ✅ Date detected: ${orderDate}`);
-            // Check for repeat indicators in the same message
-            if (detectRepeatCustomer(messageBody)) {
-                isRepeatCustomer = true;
-                console.log(`   ✅ Repeat customer detected in message`);
-            }
-            continue;
-        }
-        if (line.toLowerCase().startsWith("date") &&
-            (line.includes(":") || line.includes("："))) {
-            const dateContent = line.replace(/^date\s*[：:]\s*/i, "").trim();
-            if (detectRepeatCustomer(dateContent)) {
-                isRepeatCustomer = true;
-                console.log(`   ✅ Repeat customer detected in date line`);
-            }
-            const cleanDateContent = dateContent.replace(/\s+(repeat|rpt).*$/i, "").trim();
-            const dateMatch = cleanDateContent.match(/^(\d{1,2}[\/\-]\d{1,2}[\/\-](?:\d{2}|\d{4}))$/i);
-            if (dateMatch) {
-                orderDate = formatDateToYYYYMMDD(dateMatch[1]);
-                console.log(`   ✅ Date (standardized): ${orderDate}`);
-            }
-            continue;
-        }
-        // Enhanced total detection
-        if (!totalPaid) {
-            const extractedTotal = extractTotalAmount(line);
-            if (extractedTotal > 0) {
-                totalPaid = extractedTotal;
-                console.log(`   ✅ Total detected: ${totalPaid}`);
-                continue;
-            }
-        }
-        // Enhanced name detection
-        if (line.toLowerCase().startsWith("name") &&
-            (line.includes(":") || line.includes("："))) {
-            let nameContent = line.replace(/^name\s*[：:]\s*/i, "").trim();
-            const detectedPayment = detectPaymentMethod(nameContent);
-            if (detectedPayment && !paymentMethod) {
-                paymentMethod = detectedPayment;
-                console.log(`   ✅ Payment method from name: ${paymentMethod}`);
-            }
-            nameContent = nameContent
-                .replace(/\s*[\(（]([^)）]*)[\)）]\s*$/g, "")
-                .trim();
-            customerName = nameContent;
-            console.log(`   ✅ Name (labeled): ${customerName}`);
-            continue;
-        }
-        // Enhanced contact detection
-        if (line.toLowerCase().startsWith("contact") &&
-            (line.includes(":") || line.includes("："))) {
-            const contactContent = line.replace(/^contact\s*[：:]\s*/i, "").trim();
-            const extractedPhone = extractPhoneNumber(contactContent);
-            if (extractedPhone) {
-                phoneNumber = normalizePhoneNumber(extractedPhone);
-                console.log(`   ✅ Contact (labeled): ${phoneNumber}`);
-            }
-            continue;
-        }
-        // Enhanced address detection
-        if (line.toLowerCase().startsWith("address") &&
-            (line.includes(":") || line.includes("："))) {
-            address = line.replace(/^address\s*[：:]\s*/i, "").trim();
-            console.log(`   📍 Address (labeled): ${address}`);
-            continue;
-        }
-        // Enhanced payment detection
-        if (line.toLowerCase().startsWith("payment") &&
-            (line.includes(":") || line.includes("："))) {
-            const paymentContent = line.replace(/^payment\s*[：:]\s*/i, "").trim();
-            const detectedPayment = detectPaymentMethod(paymentContent);
-            if (detectedPayment) {
-                paymentMethod = detectedPayment;
-                console.log(`   ✅ Payment (labeled): ${paymentMethod}`);
-            }
-            continue;
-        }
-        // Chinese format handling
-        if (line.includes("汇款人名字：")) {
-            customerName = line.replace("汇款人名字：", "").trim();
-            console.log(`   ✅ Sender name (汇款人): ${customerName}`);
-            continue;
-        }
-        if (line.includes("收件人名字：")) {
-            receiverName = line.replace("收件人名字：", "").trim();
-            console.log(`   ✅ Receiver name (收件人): ${receiverName}`);
-            continue;
-        }
-        if (line.includes("电话号码：")) {
-            const phoneContent = line.replace("电话号码：", "").trim();
-            const extractedPhone = extractPhoneNumber(phoneContent);
-            if (extractedPhone) {
-                phoneNumber = normalizePhoneNumber(extractedPhone);
-                console.log(`   ✅ Phone number (电话号码): ${phoneNumber}`);
-            }
-            continue;
-        }
-        if (line.includes("地址：")) {
-            address = line.replace("地址：", "").trim();
-            console.log(`   📍 Address (地址): ${address}`);
-            const addressComponents = parseAddress(address);
-            city = addressComponents.city;
-            postcode = addressComponents.postcode;
-            state = addressComponents.state;
-            console.log(`   🏙️ Parsed - City: ${city}, Postcode: ${postcode}, State: ${state}`);
-            continue;
-        }
-        // Enhanced phone number detection - prioritize this before address detection
-        if (!phoneNumber) {
-            const extractedPhone = extractPhoneNumber(line);
-            if (extractedPhone) {
-                phoneNumber = normalizePhoneNumber(extractedPhone);
-                console.log(`   ✅ Phone number detected: ${phoneNumber}`);
-                continue;
-            }
-        }
-        // Enhanced customer name detection with payment method extraction
-        if (!customerName && line.match(/^[A-Za-z\s\(\)（）\-\.]+$/) && !extractPhoneNumber(line)) {
-            let tempCustomerName = line.trim();
-            const detectedPayment = detectPaymentMethod(tempCustomerName);
-            if (detectedPayment && !paymentMethod) {
-                paymentMethod = detectedPayment;
-                console.log(`   ✅ Payment method from name: ${paymentMethod}`);
-            }
-            tempCustomerName = tempCustomerName
-                .replace(/\s*[\(（]([^)）]*)[\)）]\s*$/g, "")
-                .trim();
-            customerName = tempCustomerName;
-            console.log(`   ✅ Customer name: ${customerName}`);
-            continue;
-        }
-        // Product code detection
-        const productCodePattern = /^(\d+[wfs](\d+ml)?)+$/i;
-        const isProductCode = productCodePattern.test(line.trim());
-        const looksLikeAddress = line.includes(",") ||
-            line.includes("Jalan") ||
-            line.includes("Lorong") ||
-            /^\d{5}/.test(line);
-        const looksLikePhone = extractPhoneNumber(line) !== null;
-        if (isProductCode && !looksLikeAddress && !looksLikePhone) {
-            productCode = line.trim();
-            console.log(`   ✅ Product code found: ${productCode}`);
-            break;
-        }
-        // Address lines handling - exclude lines that look like amounts
-        if (!productCode &&
-            line &&
-            !isProductCode &&
-            !line.includes("：") &&
-            !line.match(/^\d{1,2}[\/\-]\d{1,2}[\/\-](\d{2}|\d{4})/i) &&
-            !detectPaymentMethod(line) &&
-            !line.toLowerCase().includes("total") &&
-            !line.match(/^(?:rm\s*)?\d{2,4}$/i) &&
-            !extractPhoneNumber(line)) {
-            address += (address ? ", " : "") + line;
-            console.log(`   📍 Address line added: ${line}`);
-            const addressComponents = parseAddress(address);
-            if (addressComponents.state) {
-                state = addressComponents.state;
-                postcode = addressComponents.postcode;
-                city = addressComponents.city;
-                console.log(`   🏛️ State found: ${state}`);
-                console.log(`   📮 Postcode found: ${postcode}`);
-                console.log(`   🏙️ City found: ${city}`);
-            }
-            continue;
-        }
-    }
-    // Final pass: If no total found, try to extract from any line
+  }
+  let orderDate = "";
+  let totalPaid = 0;
+  let customerName = "";
+  let receiverName = "";
+  let phoneNumber = "";
+  let address = "";
+  let city = "";
+  let postcode = "";
+  let state = "";
+  let productCode = "";
+  let paymentMethod = "";
+  let isRepeatCustomer = false;
+  // First pass: detect repeat customer from any line
+  const fullText = messageBody.toLowerCase();
+  isRepeatCustomer = detectRepeatCustomer(fullText);
+  console.log(`🔄 Repeat customer detected: ${isRepeatCustomer}`);
+  // Second pass: detect payment method from any line
+  paymentMethod = detectPaymentMethod(messageBody) || "";
+  if (paymentMethod) {
+    console.log(`💳 Payment method detected: ${paymentMethod}`);
+  }
+  console.log(`📝 Processing ${lines.length} lines:`);
+  lines.forEach((line, index) => {
+    console.log(`   Line ${index + 1}: "${line}"`);
+  });
+  for (let i = 0; i < lines.length; i++) {
+    const line = lines[i];
+    console.log(`🔍 Processing line ${i + 1}: "${line}"`);
+    // Enhanced date detection - check if line looks like a date
+    if (line.match(/^\d{1,2}[\/\-]\d{1,2}[\/\-](\d{2}|\d{4})$/)) {
+      orderDate = formatDateToYYYYMMDD(line);
+      console.log(`   ✅ Date detected: ${orderDate}`);
+      // Check for repeat indicators in the same message
+      if (detectRepeatCustomer(messageBody)) {
+        isRepeatCustomer = true;
+        console.log(`   ✅ Repeat customer detected in message`);
+      }
+      continue;
+    }
+    if (
+      line.toLowerCase().startsWith("date") &&
+      (line.includes(":") || line.includes("："))
+    ) {
+      const dateContent = line.replace(/^date\s*[：:]\s*/i, "").trim();
+      if (detectRepeatCustomer(dateContent)) {
+        isRepeatCustomer = true;
+        console.log(`   ✅ Repeat customer detected in date line`);
+      }
+      const cleanDateContent = dateContent
+        .replace(/\s+(repeat|rpt).*$/i, "")
+        .trim();
+      const dateMatch = cleanDateContent.match(
+        /^(\d{1,2}[\/\-]\d{1,2}[\/\-](?:\d{2}|\d{4}))$/i
+      );
+      if (dateMatch) {
+        orderDate = formatDateToYYYYMMDD(dateMatch[1]);
+        console.log(`   ✅ Date (standardized): ${orderDate}`);
+      }
+      continue;
+    }
+    // Enhanced total detection
     if (!totalPaid) {
-        console.log(`🔍 Final pass: searching for total amount...`);
-        for (const line of lines) {
-            if (line.match(/\d{2,4}/) && !extractPhoneNumber(line) && !line.match(/^\d{1,2}[\/\-]\d{1,2}[\/\-]/)) {
-                const extractedTotal = extractTotalAmount(line);
-                if (extractedTotal > 0) {
-                    totalPaid = extractedTotal;
-                    console.log(`   ✅ Total found in final pass: ${totalPaid} (from line: "${line}")`);
-                    break;
-                }
-            }
-        }
-    }
-    const finalCustomerName = receiverName || customerName || context.customerName || "WhatsApp Customer";
-    const baseRemark = `Order from WhatsApp${context.groupName ? ` (Group: ${context.groupName})` : ""}${receiverName && customerName ? ` (Sender: ${customerName})` : ""}${isRepeatCustomer ? " (Repeat Customer)" : " (New Customer)"}`;
-    const remarkWithProductCode = productCode
-        ? `${baseRemark} - ${productCode}`
-        : baseRemark;
-    console.log(`✅ Extracted order:`, {
-        orderDate,
-        customerName: finalCustomerName,
-        phoneNumber: phoneNumber || context.customerPhone,
-        totalPaid,
-        productCode,
-        address: address.trim(),
-        city,
-        postcode,
-        state,
-        remark: remarkWithProductCode,
-        paymentMethod,
-        isRepeatCustomer,
-    });
-    return {
-        orderDate: orderDate || new Date().toISOString().split("T")[0],
-        customerName: finalCustomerName,
-        phoneNumber: phoneNumber || context.customerPhone,
-        products: parseProductCode(productCode),
-        address: address.trim(),
-        city,
-        postcode,
-        state,
-        totalPaid,
-        productCode,
-        remark: remarkWithProductCode,
-        paymentMethod: paymentMethod || undefined,
-        groupName: context.groupName,
-        messageId: context.messageId,
-        isRepeatCustomer: isRepeatCustomer,
-    };
-}
-/**
- * Check if the message is in condensed single-line format
- */
-function isCondensedFormat(messageBody) {
-    const trimmed = messageBody.trim();
-    const hasDateAtStart = /^\d{1,2}[\/\-]\d{1,2}[\/\-](\d{2}|\d{4})/.test(trimmed);
-    const lineCount = trimmed.split("\n").filter((line) => line.trim()).length;
-    const isSingleLine = lineCount <= 2;
-    const hasProductCodeAtEnd = /\s+\d+[wfs](\d+ml)?(\d+[wfs](\d+ml)?)*\s*$/i.test(trimmed);
-    console.log(`📊 Format detection: Lines=${lineCount}, DateAtStart=${hasDateAtStart}, ProductAtEnd=${hasProductCodeAtEnd}`);
-    return hasDateAtStart && isSingleLine && hasProductCodeAtEnd;
-}
-/**
- * Enhanced condensed order extraction
- */
-function extractCondensedOrder(messageBody, context) {
-    console.log(`🔍 Extracting condensed order format...`);
-    const trimmed = messageBody.trim();
-    const dateMatch = trimmed.match(/^(\d{1,2}[\/\-]\d{1,2}[\/\-](?:\d{2}|\d{4}))(\.?rpt|\.?repeat)?/i);
-    if (!dateMatch) {
-        console.log(`❌ No date found at start`);
-        return null;
-    }
-    const dateStr = dateMatch[1];
-    const isRepeat = Boolean(dateMatch[2]) || detectRepeatCustomer(trimmed);
-    const orderDate = formatDateToYYYYMMDD(dateStr);
-    console.log(`   ✅ Date: ${orderDate}, Repeat: ${isRepeat}`);
-    let remaining = trimmed.substring(dateMatch[0].length).trim();
-    let paymentMethod = detectPaymentMethod(remaining) || "";
-    let totalPaid = 0;
-    // Pattern 1: Payment method with amount (cod rm278, bank rm150, tng rm200)
-    const paymentMatch = remaining.match(/^(cod|bank|cash|transfer|tng|grabpay|boost)\s+rm\s*(\d+)/i);
-    if (paymentMatch) {
-        if (!paymentMethod) {
-            paymentMethod = detectPaymentMethod(paymentMatch[1]) || paymentMatch[1].toUpperCase();
-        }
-        totalPaid = parseInt(paymentMatch[2]);
-        remaining = remaining.substring(paymentMatch[0].length).trim();
-        console.log(`   ✅ Payment & Amount: ${paymentMethod}, Amount: ${totalPaid}`);
-    }
-    else {
-        // Pattern 2: Just amount without payment method (rm278, 278)
-        const amountMatch = remaining.match(/^(?:rm\s*)?(\d{2,4})\s+/i);
-        if (amountMatch) {
-            totalPaid = parseInt(amountMatch[1]);
-            remaining = remaining.substring(amountMatch[0].length).trim();
-            console.log(`   ✅ Amount only: ${totalPaid}`);
-        }
-    }
-    const productCodeMatch = remaining.match(/\s+(\d+[wfs](\d+ml)?(\d+[wfs](\d+ml)?)*)\s*$/i);
-    if (!productCodeMatch) {
-        console.log(`❌ No product code found at end`);
-        return null;
-    }
-    const productCode = productCodeMatch[1];
-    remaining = remaining
-        .substring(0, remaining.length - productCodeMatch[0].length)
-        .trim();
-    console.log(`   ✅ Product code: ${productCode}`);
-    const extractedPhone = extractPhoneNumber(remaining);
-    if (!extractedPhone) {
-        console.log(`❌ Could not extract phone number`);
-        return null;
-    }
-    const phoneNumber = normalizePhoneNumber(extractedPhone);
-    const phoneIndex = remaining.indexOf(extractedPhone);
-    let customerName = remaining.substring(0, phoneIndex).trim();
-    const addressString = remaining.substring(phoneIndex + extractedPhone.length).trim();
-    const detectedPaymentFromName = detectPaymentMethod(customerName);
-    if (detectedPaymentFromName && !paymentMethod) {
-        paymentMethod = detectedPaymentFromName;
+      const extractedTotal = extractTotalAmount(line);
+      if (extractedTotal > 0) {
+        totalPaid = extractedTotal;
+        console.log(`   ✅ Total detected: ${totalPaid}`);
+        continue;
+      }
+    }
+    // Enhanced name detection
+    if (
+      line.toLowerCase().startsWith("name") &&
+      (line.includes(":") || line.includes("："))
+    ) {
+      let nameContent = line.replace(/^name\s*[：:]\s*/i, "").trim();
+      const detectedPayment = detectPaymentMethod(nameContent);
+      if (detectedPayment && !paymentMethod) {
+        paymentMethod = detectedPayment;
         console.log(`   ✅ Payment method from name: ${paymentMethod}`);
-    }
-    customerName = customerName
+      }
+      nameContent = nameContent
         .replace(/\s*[\(（]([^)）]*)[\)）]\s*$/g, "")
         .trim();
-    console.log(`   ✅ Customer: ${customerName}`);
-    console.log(`   ✅ Phone: ${phoneNumber}`);
-    console.log(`   📍 Address: ${addressString}`);
-    const addressComponents = parseAddress(addressString);
-    const baseRemark = `Order from WhatsApp${context.groupName ? ` (Group: ${context.groupName})` : ""}${isRepeat ? " (Repeat Customer)" : " (New Customer)"}`;
-    const remarkWithProductCode = `${baseRemark} - ${productCode}`;
-    const orderData = {
-        orderDate,
-        customerName,
-        phoneNumber,
-        products: parseProductCode(productCode),
-        address: addressString,
-        city: addressComponents.city,
-        postcode: addressComponents.postcode,
-        state: addressComponents.state,
-        totalPaid,
-        productCode,
-        remark: remarkWithProductCode,
-        paymentMethod,
-        groupName: context.groupName,
-        messageId: context.messageId,
-        isRepeatCustomer: isRepeat,
-    };
-    console.log(`✅ Extracted condensed order:`, orderData);
-    return orderData;
+      customerName = nameContent;
+      console.log(`   ✅ Name (labeled): ${customerName}`);
+      continue;
+    }
+    // Enhanced contact detection
+    if (
+      line.toLowerCase().startsWith("contact") &&
+      (line.includes(":") || line.includes("："))
+    ) {
+      const contactContent = line.replace(/^contact\s*[：:]\s*/i, "").trim();
+      const extractedPhone = extractPhoneNumber(contactContent);
+      if (extractedPhone) {
+        phoneNumber = normalizePhoneNumber(extractedPhone);
+        console.log(`   ✅ Contact (labeled): ${phoneNumber}`);
+      }
+      continue;
+    }
+    // Enhanced address detection
+    if (
+      line.toLowerCase().startsWith("address") &&
+      (line.includes(":") || line.includes("："))
+    ) {
+      address = line.replace(/^address\s*[：:]\s*/i, "").trim();
+      console.log(`   📍 Address (labeled): ${address}`);
+      continue;
+    }
+    // Enhanced payment detection
+    if (
+      line.toLowerCase().startsWith("payment") &&
+      (line.includes(":") || line.includes("："))
+    ) {
+      const paymentContent = line.replace(/^payment\s*[：:]\s*/i, "").trim();
+      const detectedPayment = detectPaymentMethod(paymentContent);
+      if (detectedPayment) {
+        paymentMethod = detectedPayment;
+        console.log(`   ✅ Payment (labeled): ${paymentMethod}`);
+      }
+      continue;
+    }
+    // Chinese format handling
+    if (line.includes("汇款人名字：")) {
+      customerName = line.replace("汇款人名字：", "").trim();
+      console.log(`   ✅ Sender name (汇款人): ${customerName}`);
+      continue;
+    }
+    if (line.includes("收件人名字：")) {
+      receiverName = line.replace("收件人名字：", "").trim();
+      console.log(`   ✅ Receiver name (收件人): ${receiverName}`);
+      continue;
+    }
+    if (line.includes("电话号码：")) {
+      const phoneContent = line.replace("电话号码：", "").trim();
+      const extractedPhone = extractPhoneNumber(phoneContent);
+      if (extractedPhone) {
+        phoneNumber = normalizePhoneNumber(extractedPhone);
+        console.log(`   ✅ Phone number (电话号码): ${phoneNumber}`);
+      }
+      continue;
+    }
+    if (line.includes("地址：")) {
+      address = line.replace("地址：", "").trim();
+      console.log(`   📍 Address (地址): ${address}`);
+      const addressComponents = parseAddress(address);
+      city = addressComponents.city;
+      postcode = addressComponents.postcode;
+      state = addressComponents.state;
+      console.log(
+        `   🏙️ Parsed - City: ${city}, Postcode: ${postcode}, State: ${state}`
+      );
+      continue;
+    }
+    // Enhanced phone number detection - prioritize this before address detection
+    if (!phoneNumber) {
+      const extractedPhone = extractPhoneNumber(line);
+      if (extractedPhone) {
+        phoneNumber = normalizePhoneNumber(extractedPhone);
+        console.log(`   ✅ Phone number detected: ${phoneNumber}`);
+        continue;
+      }
+    }
+    // Enhanced customer name detection with payment method extraction
+    if (
+      !customerName &&
+      line.match(/^[A-Za-z\s\(\)（）\-\.]+$/) &&
+      !extractPhoneNumber(line)
+    ) {
+      let tempCustomerName = line.trim();
+      const detectedPayment = detectPaymentMethod(tempCustomerName);
+      if (detectedPayment && !paymentMethod) {
+        paymentMethod = detectedPayment;
+        console.log(`   ✅ Payment method from name: ${paymentMethod}`);
+      }
+      tempCustomerName = tempCustomerName
+        .replace(/\s*[\(（]([^)）]*)[\)）]\s*$/g, "")
+        .trim();
+      customerName = tempCustomerName;
+      console.log(`   ✅ Customer name: ${customerName}`);
+      continue;
+    }
+    // Product code detection
+    const productCodePattern = /^(\d+[wfs](\d+ml)?)+$/i;
+    const isProductCode = productCodePattern.test(line.trim());
+    const looksLikeAddress =
+      line.includes(",") ||
+      line.includes("Jalan") ||
+      line.includes("Lorong") ||
+      /^\d{5}/.test(line);
+    const looksLikePhone = extractPhoneNumber(line) !== null;
+    if (isProductCode && !looksLikeAddress && !looksLikePhone) {
+      productCode = line.trim();
+      console.log(`   ✅ Product code found: ${productCode}`);
+      break;
+    }
+    // Address lines handling - exclude lines that look like amounts
+    if (
+      !productCode &&
+      line &&
+      !isProductCode &&
+      !line.includes("：") &&
+      !line.match(/^\d{1,2}[\/\-]\d{1,2}[\/\-](\d{2}|\d{4})/i) &&
+      !detectPaymentMethod(line) &&
+      !line.toLowerCase().includes("total") &&
+      !line.match(/^(?:rm\s*)?\d{2,4}$/i) &&
+      !extractPhoneNumber(line)
+    ) {
+      address += (address ? ", " : "") + line;
+      console.log(`   📍 Address line added: ${line}`);
+      const addressComponents = parseAddress(address);
+      if (addressComponents.state) {
+        state = addressComponents.state;
+        postcode = addressComponents.postcode;
+        city = addressComponents.city;
+        console.log(`   🏛️ State found: ${state}`);
+        console.log(`   📮 Postcode found: ${postcode}`);
+        console.log(`   🏙️ City found: ${city}`);
+      }
+      continue;
+    }
+  }
+  // Final pass: If no total found, try to extract from any line
+  if (!totalPaid) {
+    console.log(`🔍 Final pass: searching for total amount...`);
+    for (const line of lines) {
+      if (
+        line.match(/\d{2,4}/) &&
+        !extractPhoneNumber(line) &&
+        !line.match(/^\d{1,2}[\/\-]\d{1,2}[\/\-]/)
+      ) {
+        const extractedTotal = extractTotalAmount(line);
+        if (extractedTotal > 0) {
+          totalPaid = extractedTotal;
+          console.log(
+            `   ✅ Total found in final pass: ${totalPaid} (from line: "${line}")`
+          );
+          break;
+        }
+      }
+    }
+  }
+  const finalCustomerName =
+    receiverName || customerName || context.customerName || "WhatsApp Customer";
+  const baseRemark = `Order from WhatsApp${
+    context.groupName ? ` (Group: ${context.groupName})` : ""
+  }${receiverName && customerName ? ` (Sender: ${customerName})` : ""}${
+    isRepeatCustomer ? " (Repeat Customer)" : " (New Customer)"
+  }`;
+  const remarkWithProductCode = productCode
+    ? `${baseRemark} - ${productCode}`
+    : baseRemark;
+  console.log(`✅ Extracted order:`, {
+    orderDate,
+    customerName: finalCustomerName,
+    phoneNumber: phoneNumber || context.customerPhone,
+    totalPaid,
+    productCode,
+    address: address.trim(),
+    city,
+    postcode,
+    state,
+    remark: remarkWithProductCode,
+    paymentMethod,
+    isRepeatCustomer,
+  });
+  return {
+    orderDate: orderDate || new Date().toISOString().split("T")[0],
+    customerName: finalCustomerName,
+    phoneNumber: phoneNumber || context.customerPhone,
+    products: parseProductCode(productCode),
+    address: address.trim(),
+    city,
+    postcode,
+    state,
+    totalPaid,
+    productCode,
+    remark: remarkWithProductCode,
+    paymentMethod: paymentMethod || undefined,
+    groupName: context.groupName,
+    messageId: context.messageId,
+    isRepeatCustomer: isRepeatCustomer,
+  };
+}
+/**
+ * Check if the message is in condensed single-line format
+ */
+function isCondensedFormat(messageBody) {
+  const trimmed = messageBody.trim();
+  const hasDateAtStart = /^\d{1,2}[\/\-]\d{1,2}[\/\-](\d{2}|\d{4})/.test(
+    trimmed
+  );
+  const lineCount = trimmed.split("\n").filter((line) => line.trim()).length;
+  const isSingleLine = lineCount <= 2;
+  const hasProductCodeAtEnd =
+    /\s+\d+[wfs](\d+ml)?(\d+[wfs](\d+ml)?)*\s*$/i.test(trimmed);
+  console.log(
+    `📊 Format detection: Lines=${lineCount}, DateAtStart=${hasDateAtStart}, ProductAtEnd=${hasProductCodeAtEnd}`
+  );
+  return hasDateAtStart && isSingleLine && hasProductCodeAtEnd;
+}
+/**
+ * Enhanced condensed order extraction
+ */
+function extractCondensedOrder(messageBody, context) {
+  console.log(`🔍 Extracting condensed order format...`);
+  const trimmed = messageBody.trim();
+  const dateMatch = trimmed.match(
+    /^(\d{1,2}[\/\-]\d{1,2}[\/\-](?:\d{2}|\d{4}))(\.?rpt|\.?repeat)?/i
+  );
+  if (!dateMatch) {
+    console.log(`❌ No date found at start`);
+    return null;
+  }
+  const dateStr = dateMatch[1];
+  const isRepeat = Boolean(dateMatch[2]) || detectRepeatCustomer(trimmed);
+  const orderDate = formatDateToYYYYMMDD(dateStr);
+  console.log(`   ✅ Date: ${orderDate}, Repeat: ${isRepeat}`);
+  let remaining = trimmed.substring(dateMatch[0].length).trim();
+  let paymentMethod = detectPaymentMethod(remaining) || "";
+  let totalPaid = 0;
+  // Pattern 1: Payment method with amount (cod rm278, bank rm150, tng rm200)
+  const paymentMatch = remaining.match(
+    /^(cod|bank|cash|transfer|tng|grabpay|boost)\s+rm\s*(\d+)/i
+  );
+  if (paymentMatch) {
+    if (!paymentMethod) {
+      paymentMethod =
+        detectPaymentMethod(paymentMatch[1]) || paymentMatch[1].toUpperCase();
+    }
+    totalPaid = parseInt(paymentMatch[2]);
+    remaining = remaining.substring(paymentMatch[0].length).trim();
+    console.log(
+      `   ✅ Payment & Amount: ${paymentMethod}, Amount: ${totalPaid}`
+    );
+  } else {
+    // Pattern 2: Just amount without payment method (rm278, 278)
+    const amountMatch = remaining.match(/^(?:rm\s*)?(\d{2,4})\s+/i);
+    if (amountMatch) {
+      totalPaid = parseInt(amountMatch[1]);
+      remaining = remaining.substring(amountMatch[0].length).trim();
+      console.log(`   ✅ Amount only: ${totalPaid}`);
+    }
+  }
+  const productCodeMatch = remaining.match(
+    /\s+(\d+[wfs](\d+ml)?(\d+[wfs](\d+ml)?)*)\s*$/i
+  );
+  if (!productCodeMatch) {
+    console.log(`❌ No product code found at end`);
+    return null;
+  }
+  const productCode = productCodeMatch[1];
+  remaining = remaining
+    .substring(0, remaining.length - productCodeMatch[0].length)
+    .trim();
+  console.log(`   ✅ Product code: ${productCode}`);
+  const extractedPhone = extractPhoneNumber(remaining);
+  if (!extractedPhone) {
+    console.log(`❌ Could not extract phone number`);
+    return null;
+  }
+  const phoneNumber = normalizePhoneNumber(extractedPhone);
+  const phoneIndex = remaining.indexOf(extractedPhone);
+  let customerName = remaining.substring(0, phoneIndex).trim();
+  const addressString = remaining
+    .substring(phoneIndex + extractedPhone.length)
+    .trim();
+  const detectedPaymentFromName = detectPaymentMethod(customerName);
+  if (detectedPaymentFromName && !paymentMethod) {
+    paymentMethod = detectedPaymentFromName;
+    console.log(`   ✅ Payment method from name: ${paymentMethod}`);
+  }
+  customerName = customerName
+    .replace(/\s*[\(（]([^)）]*)[\)）]\s*$/g, "")
+    .trim();
+  console.log(`   ✅ Customer: ${customerName}`);
+  console.log(`   ✅ Phone: ${phoneNumber}`);
+  console.log(`   📍 Address: ${addressString}`);
+  const addressComponents = parseAddress(addressString);
+  const baseRemark = `Order from WhatsApp${
+    context.groupName ? ` (Group: ${context.groupName})` : ""
+  }${isRepeat ? " (Repeat Customer)" : " (New Customer)"}`;
+  const remarkWithProductCode = `${baseRemark} - ${productCode}`;
+  const orderData = {
+    orderDate,
+    customerName,
+    phoneNumber,
+    products: parseProductCode(productCode),
+    address: addressString,
+    city: addressComponents.city,
+    postcode: addressComponents.postcode,
+    state: addressComponents.state,
+    totalPaid,
+    productCode,
+    remark: remarkWithProductCode,
+    paymentMethod,
+    groupName: context.groupName,
+    messageId: context.messageId,
+    isRepeatCustomer: isRepeat,
+  };
+  console.log(`✅ Extracted condensed order:`, orderData);
+  return orderData;
 }
 /**
  * Parse product code
  */
 function parseProductCode(productCode) {
-    if (!productCode)
-        return [];
-    const products = [];
-    console.log(`🔍 Parsing product code: "${productCode}"`);
-    let remaining = productCode.replace(/\s/g, "").toLowerCase();
-    while (remaining.length > 0) {
-        console.log(`   Processing remaining: "${remaining}"`);
-        let match = remaining.match(/^(\d+)([wfs])(30ml|10ml)/i);
-        if (!match) {
-            match = remaining.match(/^(\d+)([wfs])/i);
+  if (!productCode) return [];
+  const products = [];
+  console.log(`🔍 Parsing product code: "${productCode}"`);
+  let remaining = productCode.replace(/\s/g, "").toLowerCase();
+  while (remaining.length > 0) {
+    console.log(`   Processing remaining: "${remaining}"`);
+    let match = remaining.match(/^(\d+)([wfs])(30ml|10ml)/i);
+    if (!match) {
+      match = remaining.match(/^(\d+)([wfs])/i);
+    }
+    if (!match) {
+      console.log(`   ❌ No match found for: "${remaining}"`);
+      break;
+    }
+    const quantity = parseInt(match[1]);
+    const productLetter = match[2].toLowerCase();
+    const size = match[3] || "";
+    console.log(`   ✅ Found: ${quantity}${productLetter}${size}`);
+    switch (productLetter) {
+      case "w":
+        if (size === "30ml") {
+          products.push({ name: "wash_30ml", quantity, type: "30ml" });
+        } else {
+          products.push({ name: "wash", quantity, type: "" });
         }
-        if (!match) {
-            console.log(`   ❌ No match found for: "${remaining}"`);
-            break;
+        break;
+      case "f":
+        if (size === "10ml") {
+          products.push({ name: "femlift_10ml", quantity, type: "10ml" });
+        } else {
+          products.push({ name: "femlift_30ml", quantity, type: "30ml" });
         }
-        const quantity = parseInt(match[1]);
-        const productLetter = match[2].toLowerCase();
-        const size = match[3] || "";
-        console.log(`   ✅ Found: ${quantity}${productLetter}${size}`);
-        switch (productLetter) {
-            case "w":
-                if (size === "30ml") {
-                    products.push({ name: "wash_30ml", quantity, type: "30ml" });
-                }
-                else {
-                    products.push({ name: "wash", quantity, type: "" });
-                }
-                break;
-            case "f":
-                if (size === "10ml") {
-                    products.push({ name: "femlift_10ml", quantity, type: "10ml" });
-                }
-                else {
-                    products.push({ name: "femlift_30ml", quantity, type: "30ml" });
-                }
-                break;
-            case "s":
-                products.push({ name: "spray", quantity, type: "" });
-                break;
-            default:
-                console.log(`⚠️ Unknown product letter: ${productLetter}`);
+        break;
+      case "s":
+        products.push({ name: "spray", quantity, type: "" });
+        break;
+      default:
+        console.log(`⚠️ Unknown product letter: ${productLetter}`);
+    }
+    remaining = remaining.substring(match[0].length);
+  }
+  console.log(`✅ Parsed ${products.length} products:`, products);
+  return products;
+}
+/**
+ * Enhanced date formatting with support for different separators
+ */
+function formatDateToYYYYMMDD(dateStr) {
+  const parts = dateStr.split(/[\/\-]/);
+  if (parts.length === 3) {
+    const day = parts[0].padStart(2, "0");
+    const month = parts[1].padStart(2, "0");
+    let year = parts[2];
+    if (year.length === 2) {
+      const yearNum = parseInt(year);
+      year = yearNum < 50 ? `20${year}` : `19${year}`;
+    }
+    return `${year}-${month}-${day}`;
+  }
+  return new Date().toISOString().split("T")[0];
+}
+/**
+ * Enhanced address parsing with better postcode detection
+ */
+function parseAddress(addressLine) {
+  let city = "";
+  let postcode = "";
+  let state = "";
+  // Extract postcode (5-digit number for Malaysia, 6-digit for Singapore)
+  // But exclude phone numbers by checking context
+  const postcodeMatches = addressLine.match(/\b(\d{5})\b/g);
+  if (postcodeMatches) {
+    // Filter out phone number parts
+    for (const match of postcodeMatches) {
+      // Check if this 5-digit number is part of a phone number
+      const phonePattern = /\b\d{2,3}[\s\-]?\d{3,4}[\s\-]?\d{4}\b/;
+      const surroundingText = addressLine.substring(
+        Math.max(0, addressLine.indexOf(match) - 10),
+        addressLine.indexOf(match) + match.length + 10
+      );
+      if (!phonePattern.test(surroundingText)) {
+        postcode = match;
+        break;
+      }
+    }
+  }
+  // Try 6-digit for Singapore if no 5-digit found
+  if (!postcode) {
+    const postcodeMatch6 = addressLine.match(/\b(\d{6})\b/);
+    if (postcodeMatch6) {
+      const surroundingText = addressLine.substring(
+        Math.max(0, addressLine.indexOf(postcodeMatch6[1]) - 10),
+        addressLine.indexOf(postcodeMatch6[1]) + postcodeMatch6[1].length + 10
+      );
+      const phonePattern = /\b\d{2,3}[\s\-]?\d{3,4}[\s\-]?\d{4}\b/;
+      if (!phonePattern.test(surroundingText)) {
+        postcode = postcodeMatch6[1];
+      }
+    }
+  }
+  const locationStates = [
+    {
+      name: "Selangor",
+      variants: [
+        "selangor",
+        "sel",
+        "shah alam",
+        "petaling jaya",
+        "pj",
+        "subang",
+        "klang",
+      ],
+    },
+    { name: "Kuala Lumpur", variants: ["kuala lumpur", "kl", "k.l", "k l"] },
+    {
+      name: "Penang",
+      variants: ["penang", "pulau pinang", "pg", "georgetown", "george town"],
+    },
+    {
+      name: "Johor",
+      variants: ["johor", "jb", "johor bahru", "johor baru", "skudai", "masai"],
+    },
+    { name: "Perak", variants: ["perak", "ipoh", "taiping", "teluk intan"] },
+    { name: "Kedah", variants: ["kedah", "alor setar", "sungai petani"] },
+    { name: "Kelantan", variants: ["kelantan", "kota bharu", "kota bahru"] },
+    { name: "Terengganu", variants: ["terengganu", "kuala terengganu"] },
+    { name: "Pahang", variants: ["pahang", "kuantan", "temerloh"] },
+    {
+      name: "Negeri Sembilan",
+      variants: ["negeri sembilan", "n9", "ns", "seremban", "port dickson"],
+    },
+    { name: "Melaka", variants: ["melaka", "malacca", "melaka tengah"] },
+    { name: "Perlis", variants: ["perlis", "kangar"] },
+    {
+      name: "Sabah",
+      variants: ["sabah", "kota kinabalu", "sandakan", "tawau"],
+    },
+    { name: "Sarawak", variants: ["sarawak", "kuching", "miri", "sibu"] },
+    { name: "Putrajaya", variants: ["putrajaya", "cyberjaya"] },
+    { name: "Labuan", variants: ["labuan"] },
+    { name: "Singapore", variants: ["singapore", "sg", "republik singapura"] },
+  ];
+  const addressLower = addressLine.toLowerCase();
+  for (const stateInfo of locationStates) {
+    for (const variant of stateInfo.variants) {
+      if (addressLower.includes(variant)) {
+        state = stateInfo.name;
+        break;
+      }
+    }
+    if (state) break;
+  }
+  const parts = addressLine.split(",").map((part) => part.trim());
+  const cityPrefixes = [
+    "taman",
+    "bandar",
+    "kampung",
+    "kg",
+    "pekan",
+    "town",
+    "shah alam",
+    "petaling jaya",
+    "pj",
+    "subang jaya",
+    "seri kembangan",
+    "puchong",
+    "cheras",
+    "ampang",
+    "damansara",
+    "mont kiara",
+    "ttdi",
+    "bangsar",
+    "mid valley",
+    "kl sentral",
+    "bukit bintang",
+    "georgetown",
+    "george town",
+    "bayan lepas",
+    "butterworth",
+    "bukit mertajam",
+    "nibong tebal",
+  ];
+  for (const part of parts) {
+    const partLower = part.toLowerCase();
+    for (const prefix of cityPrefixes) {
+      if (partLower.includes(prefix)) {
+        city = part.replace(/\d{5,6}.*$/, "").trim();
+        if (state) {
+          city = city.replace(new RegExp(state, "gi"), "").trim();
         }
-        remaining = remaining.substring(match[0].length);
-    }
-    console.log(`✅ Parsed ${products.length} products:`, products);
-    return products;
-}
-/**
- * Enhanced date formatting with support for different separators
- */
-function formatDateToYYYYMMDD(dateStr) {
-    const parts = dateStr.split(/[\/\-]/);
-    if (parts.length === 3) {
-        const day = parts[0].padStart(2, "0");
-        const month = parts[1].padStart(2, "0");
-        let year = parts[2];
-        if (year.length === 2) {
-            const yearNum = parseInt(year);
-            year = yearNum < 50 ? `20${year}` : `19${year}`;
+        return { city, postcode, state };
+      }
+    }
+  }
+  const addressWords = addressLine.toLowerCase().split(/\s+/);
+  for (let i = 0; i < addressWords.length - 1; i++) {
+    const twoWordCombo = `${addressWords[i]} ${addressWords[i + 1]}`;
+    const threeWordCombo =
+      i < addressWords.length - 2
+        ? `${addressWords[i]} ${addressWords[i + 1]} ${addressWords[i + 2]}`
+        : "";
+    const multiWordCities = [
+      "seri kembangan",
+      "petaling jaya",
+      "shah alam",
+      "subang jaya",
+      "bandar baru",
+      "taman desa",
+      "mont kiara",
+      "bukit bintang",
+      "kl sentral",
+      "mid valley",
+      "george town",
+      "bayan lepas",
+      "bukit mertajam",
+      "nibong tebal",
+      "johor bahru",
+      "kota kinabalu",
+    ];
+    if (multiWordCities.includes(twoWordCombo)) {
+      const originalWords = addressLine.split(/\s+/);
+      city = `${originalWords[i]} ${originalWords[i + 1]}`;
+      return { city, postcode, state };
+    }
+    if (threeWordCombo && multiWordCities.includes(threeWordCombo)) {
+      const originalWords = addressLine.split(/\s+/);
+      city = `${originalWords[i]} ${originalWords[i + 1]} ${
+        originalWords[i + 2]
+      }`;
+      return { city, postcode, state };
+    }
+  }
+  for (let i = 0; i < parts.length; i++) {
+    if (postcode && /\d{5,6}/.test(parts[i]) && parts[i].includes(postcode)) {
+      if (i > 0) {
+        city = parts[i - 1].trim();
+      } else {
+        const beforePostcode = parts[i]
+          .replace(new RegExp(postcode + ".*$"), "")
+          .trim();
+        if (beforePostcode) {
+          city = beforePostcode;
         }
-        return `${year}-${month}-${day}`;
-    }
-    return new Date().toISOString().split("T")[0];
-}
-/**
- * Enhanced address parsing with better postcode detection
- */
-function parseAddress(addressLine) {
-    let city = "";
-    let postcode = "";
-    let state = "";
-    // Extract postcode (5-digit number for Malaysia, 6-digit for Singapore)
-    // But exclude phone numbers by checking context
-    const postcodeMatches = addressLine.match(/\b(\d{5})\b/g);
-    if (postcodeMatches) {
-        // Filter out phone number parts
-        for (const match of postcodeMatches) {
-            // Check if this 5-digit number is part of a phone number
-            const phonePattern = /\b\d{2,3}[\s\-]?\d{3,4}[\s\-]?\d{4}\b/;
-            const surroundingText = addressLine.substring(Math.max(0, addressLine.indexOf(match) - 10), addressLine.indexOf(match) + match.length + 10);
-            if (!phonePattern.test(surroundingText)) {
-                postcode = match;
-                break;
-            }
+      }
+      break;
+    }
+  }
+  city = city.replace(new RegExp(postcode), "").trim().replace(/\.$/, "");
+  if (state) {
+    city = city.replace(new RegExp(state, "gi"), "").trim();
+  }
+  return { city, postcode, state };
+}
+/**
+ * Sheet operations
+ */
+function appendOrderToSheet(orderData) {
+  return __awaiter(this, void 0, void 0, function* () {
+    try {
+      const spreadsheetId = process.env.GOOGLE_SHEET_ID;
+      const sheetNames = JSON.parse(
+        process.env.SHEET_NAMES || '["Test", "Test Aug 25"]'
+      );
+      console.log(
+        `📊 Adding order to Google Sheets (${sheetNames.join(", ")})...`
+      );
+      let results = [];
+      for (const sheetName of sheetNames) {
+        try {
+          const response = yield sheets.spreadsheets.values.get({
+            spreadsheetId,
+            range: `${sheetName}!A:AC`,
+          });
+          const rows = response.data.values || [];
+          const nextRow = rows.length + 1;
+          if (rows.length === 0) {
+            console.log(
+              `⚠️ Sheet "${sheetName}" appears to be empty - skipping`
+            );
+            continue;
+          }
+          const headers = rows[0];
+          console.log(
+            `📋 Found ${headers.length} headers in "${sheetName}":`,
+            headers
+          );
+          const rowData = createSheetRowData(orderData, headers);
+          console.log(
+            `📝 Row data prepared for "${sheetName}":`,
+            rowData
+              .filter((cell, index) =>
+                cell !== "" ? `${headers[index]}: ${cell}` : null
+              )
+              .filter(Boolean)
+          );
+          yield sheets.spreadsheets.values.append({
+            spreadsheetId,
+            range: `${sheetName}!A:AC`,
+            valueInputOption: "RAW",
+            requestBody: {
+              values: [rowData],
+            },
+          });
+          console.log(
+            `✅ Order added to sheet "${sheetName}" at row ${nextRow}`
+          );
+          results.push({ sheetName, success: true, rowIndex: nextRow });
+        } catch (sheetError) {
+          console.error(
+            `❌ Failed to add order to sheet "${sheetName}":`,
+            sheetError
+          );
+          results.push({
+            sheetName,
+            success: false,
+            error:
+              sheetError instanceof Error
+                ? sheetError.message
+                : String(sheetError),
+          });
         }
-    }
-    // Try 6-digit for Singapore if no 5-digit found
-    if (!postcode) {
-        const postcodeMatch6 = addressLine.match(/\b(\d{6})\b/);
-        if (postcodeMatch6) {
-            const surroundingText = addressLine.substring(Math.max(0, addressLine.indexOf(postcodeMatch6[1]) - 10), addressLine.indexOf(postcodeMatch6[1]) + postcodeMatch6[1].length + 10);
-            const phonePattern = /\b\d{2,3}[\s\-]?\d{3,4}[\s\-]?\d{4}\b/;
-            if (!phonePattern.test(surroundingText)) {
-                postcode = postcodeMatch6[1];
-            }
+      }
+      const successfulSheets = results.filter((r) => r.success);
+      if (successfulSheets.length > 0) {
+        return {
+          success: true,
+          rowIndex: successfulSheets[0].rowIndex,
+          error:
+            results.length > successfulSheets.length
+              ? `Successfully added to ${successfulSheets.length}/${results.length} sheets`
+              : undefined,
+        };
+      } else {
+        return {
+          success: false,
+          error: `Failed to add to all sheets: ${results
+            .map((r) => r.error)
+            .join(", ")}`,
+        };
+      }
+    } catch (error) {
+      console.error("❌ Failed to add order to sheets:", error);
+      return {
+        success: false,
+        error: error instanceof Error ? error.message : String(error),
+      };
+    }
+  });
+}
+function createSheetRowData(orderData, headers) {
+  const rowData = new Array(headers.length).fill("");
+  headers.forEach((header, index) => {
+    const headerLower = header.toLowerCase().trim();
+    switch (headerLower) {
+      case "no":
+        break;
+      case "order date":
+        rowData[index] = orderData.orderDate;
+        break;
+      case "fbname":
+        rowData[index] = orderData.groupName || "";
+        break;
+      case "name":
+        rowData[index] = orderData.customerName;
+        break;
+      case "payment method":
+        rowData[index] = orderData.paymentMethod || "";
+        break;
+      case "wash":
+        const washQty = orderData.products
+          .filter((p) => p.name === "wash")
+          .reduce((sum, p) => sum + p.quantity, 0);
+        if (washQty > 0) rowData[index] = washQty;
+        break;
+      case "femlift 30ml":
+        const femlift30mlQty = orderData.products
+          .filter((p) => p.name === "femlift_30ml")
+          .reduce((sum, p) => sum + p.quantity, 0);
+        if (femlift30mlQty > 0) rowData[index] = femlift30mlQty;
+        break;
+      case "femlift 10ml":
+        const femlift10mlQty = orderData.products
+          .filter((p) => p.name === "femlift_10ml")
+          .reduce((sum, p) => sum + p.quantity, 0);
+        if (femlift10mlQty > 0) rowData[index] = femlift10mlQty;
+        break;
+      case "wash 30ml":
+        const wash30mlQty = orderData.products
+          .filter((p) => p.name === "wash_30ml")
+          .reduce((sum, p) => sum + p.quantity, 0);
+        if (wash30mlQty > 0) rowData[index] = wash30mlQty;
+        break;
+      case "spray":
+        const sprayQty = orderData.products
+          .filter((p) => p.name === "spray")
+          .reduce((sum, p) => sum + p.quantity, 0);
+        if (sprayQty > 0) rowData[index] = sprayQty;
+        break;
+      case "remark":
+      case "remarks":
+        rowData[index] = orderData.remark || "";
+        break;
+      case "package (rm)":
+        break;
+      case "postage (rm)":
+        break;
+      case "website/shopee charges (rm)":
+        break;
+      case "total paid (rm)":
+        rowData[index] = orderData.totalPaid || "";
+        break;
+      case "shipment description":
+        rowData[index] = orderData.productCode || "";
+        break;
+      case "address":
+        rowData[index] = orderData.address || "";
+        break;
+      case "city":
+        rowData[index] = orderData.city || "";
+        break;
+      case "postcode":
+        rowData[index] = orderData.postcode || "";
+        break;
+      case "state":
+        rowData[index] = orderData.state || "";
+        break;
+      case "phone number":
+        rowData[index] = orderData.phoneNumber || "";
+        break;
+      case "tracking number":
+        break;
+      case "courires company":
+      case "courier company":
+        break;
+      case "new/repeat":
+        rowData[index] = orderData.isRepeatCustomer ? "repeat" : "new";
+        break;
+      case "cash sale receipt":
+        break;
+      case "agent by / under":
+        rowData[index] = "WhatsApp Bot";
+        break;
+      case "sql system":
+        break;
+      case "currency":
+        const phone = orderData.phoneNumber || "";
+        if (phone.startsWith("65")) {
+          rowData[index] = "SGD";
+        } else {
+          rowData[index] = "MYR";
         }
-    }
-    const locationStates = [
-        { name: "Selangor", variants: ["selangor", "sel", "shah alam", "petaling jaya", "pj", "subang", "klang"] },
-        { name: "Kuala Lumpur", variants: ["kuala lumpur", "kl", "k.l", "k l"] },
-        { name: "Penang", variants: ["penang", "pulau pinang", "pg", "georgetown", "george town"] },
-        { name: "Johor", variants: ["johor", "jb", "johor bahru", "johor baru", "skudai", "masai"] },
-        { name: "Perak", variants: ["perak", "ipoh", "taiping", "teluk intan"] },
-        { name: "Kedah", variants: ["kedah", "alor setar", "sungai petani"] },
-        { name: "Kelantan", variants: ["kelantan", "kota bharu", "kota bahru"] },
-        { name: "Terengganu", variants: ["terengganu", "kuala terengganu"] },
-        { name: "Pahang", variants: ["pahang", "kuantan", "temerloh"] },
-        { name: "Negeri Sembilan", variants: ["negeri sembilan", "n9", "ns", "seremban", "port dickson"] },
-        { name: "Melaka", variants: ["melaka", "malacca", "melaka tengah"] },
-        { name: "Perlis", variants: ["perlis", "kangar"] },
-        { name: "Sabah", variants: ["sabah", "kota kinabalu", "sandakan", "tawau"] },
-        { name: "Sarawak", variants: ["sarawak", "kuching", "miri", "sibu"] },
-        { name: "Putrajaya", variants: ["putrajaya", "cyberjaya"] },
-        { name: "Labuan", variants: ["labuan"] },
-        { name: "Singapore", variants: ["singapore", "sg", "republik singapura"] },
-    ];
-    const addressLower = addressLine.toLowerCase();
-    for (const stateInfo of locationStates) {
-        for (const variant of stateInfo.variants) {
-            if (addressLower.includes(variant)) {
-                state = stateInfo.name;
-                break;
-            }
-        }
-        if (state)
-            break;
-    }
-    const parts = addressLine.split(",").map((part) => part.trim());
-    const cityPrefixes = [
-        "taman", "bandar", "kampung", "kg", "pekan", "town",
-        "shah alam", "petaling jaya", "pj", "subang jaya",
-        "seri kembangan", "puchong", "cheras", "ampang",
-        "damansara", "mont kiara", "ttdi", "bangsar",
-        "mid valley", "kl sentral", "bukit bintang",
-        "georgetown", "george town", "bayan lepas",
-        "butterworth", "bukit mertajam", "nibong tebal",
-    ];
-    for (const part of parts) {
-        const partLower = part.toLowerCase();
-        for (const prefix of cityPrefixes) {
-            if (partLower.includes(prefix)) {
-                city = part.replace(/\d{5,6}.*$/, "").trim();
-                if (state) {
-                    city = city.replace(new RegExp(state, "gi"), "").trim();
-                }
-                return { city, postcode, state };
-            }
-        }
-    }
-    const addressWords = addressLine.toLowerCase().split(/\s+/);
-    for (let i = 0; i < addressWords.length - 1; i++) {
-        const twoWordCombo = `${addressWords[i]} ${addressWords[i + 1]}`;
-        const threeWordCombo = i < addressWords.length - 2
-            ? `${addressWords[i]} ${addressWords[i + 1]} ${addressWords[i + 2]}`
-            : "";
-        const multiWordCities = [
-            "seri kembangan", "petaling jaya", "shah alam", "subang jaya",
-            "bandar baru", "taman desa", "mont kiara", "bukit bintang",
-            "kl sentral", "mid valley", "george town", "bayan lepas",
-            "bukit mertajam", "nibong tebal", "johor bahru", "kota kinabalu",
-        ];
-        if (multiWordCities.includes(twoWordCombo)) {
-            const originalWords = addressLine.split(/\s+/);
-            city = `${originalWords[i]} ${originalWords[i + 1]}`;
-            return { city, postcode, state };
-        }
-        if (threeWordCombo && multiWordCities.includes(threeWordCombo)) {
-            const originalWords = addressLine.split(/\s+/);
-            city = `${originalWords[i]} ${originalWords[i + 1]} ${originalWords[i + 2]}`;
-            return { city, postcode, state };
-        }
-    }
-    for (let i = 0; i < parts.length; i++) {
-        if (postcode && /\d{5,6}/.test(parts[i]) && parts[i].includes(postcode)) {
-            if (i > 0) {
-                city = parts[i - 1].trim();
-            }
-            else {
-                const beforePostcode = parts[i].replace(new RegExp(postcode + ".*$"), "").trim();
-                if (beforePostcode) {
-                    city = beforePostcode;
-                }
-            }
-            break;
-        }
-    }
-    city = city.replace(new RegExp(postcode), "").trim().replace(/\.$/, "");
-    if (state) {
-        city = city.replace(new RegExp(state, "gi"), "").trim();
-    }
-    return { city, postcode, state };
-}
-/**
- * Sheet operations
- */
-function appendOrderToSheet(orderData) {
-    return __awaiter(this, void 0, void 0, function* () {
-        try {
-            const spreadsheetId = process.env.GOOGLE_SHEET_ID;
-            const sheetNames = JSON.parse(process.env.SHEET_NAMES || '["Test", "Test Aug 25"]');
-            console.log(`📊 Adding order to Google Sheets (${sheetNames.join(", ")})...`);
-            let results = [];
-            for (const sheetName of sheetNames) {
-                try {
-                    const response = yield sheets.spreadsheets.values.get({
-                        spreadsheetId,
-                        range: `${sheetName}!A:AC`,
-                    });
-                    const rows = response.data.values || [];
-                    const nextRow = rows.length + 1;
-                    if (rows.length === 0) {
-                        console.log(`⚠️ Sheet "${sheetName}" appears to be empty - skipping`);
-                        continue;
-                    }
-                    const headers = rows[0];
-                    console.log(`📋 Found ${headers.length} headers in "${sheetName}":`, headers);
-                    const rowData = createSheetRowData(orderData, headers);
-                    console.log(`📝 Row data prepared for "${sheetName}":`, rowData
-                        .filter((cell, index) => cell !== "" ? `${headers[index]}: ${cell}` : null)
-                        .filter(Boolean));
-                    yield sheets.spreadsheets.values.append({
-                        spreadsheetId,
-                        range: `${sheetName}!A:AC`,
-                        valueInputOption: "RAW",
-                        requestBody: {
-                            values: [rowData],
-                        },
-                    });
-                    console.log(`✅ Order added to sheet "${sheetName}" at row ${nextRow}`);
-                    results.push({ sheetName, success: true, rowIndex: nextRow });
-                }
-                catch (sheetError) {
-                    console.error(`❌ Failed to add order to sheet "${sheetName}":`, sheetError);
-                    results.push({
-                        sheetName,
-                        success: false,
-                        error: sheetError instanceof Error
-                            ? sheetError.message
-                            : String(sheetError),
-                    });
-                }
-            }
-            const successfulSheets = results.filter((r) => r.success);
-            if (successfulSheets.length > 0) {
-                return {
-                    success: true,
-                    rowIndex: successfulSheets[0].rowIndex,
-                    error: results.length > successfulSheets.length
-                        ? `Successfully added to ${successfulSheets.length}/${results.length} sheets`
-                        : undefined,
-                };
-            }
-            else {
-                return {
-                    success: false,
-                    error: `Failed to add to all sheets: ${results
-                        .map((r) => r.error)
-                        .join(", ")}`,
-                };
-            }
-        }
-        catch (error) {
-            console.error("❌ Failed to add order to sheets:", error);
-            return {
-                success: false,
-                error: error instanceof Error ? error.message : String(error),
-            };
-        }
-    });
-}
-function createSheetRowData(orderData, headers) {
-    const rowData = new Array(headers.length).fill("");
-    headers.forEach((header, index) => {
-        const headerLower = header.toLowerCase().trim();
-        switch (headerLower) {
-            case "no":
-                break;
-            case "order date":
-                rowData[index] = orderData.orderDate;
-                break;
-            case "fbname":
-                rowData[index] = orderData.groupName || "";
-                break;
-            case "name":
-                rowData[index] = orderData.customerName;
-                break;
-            case "payment method":
-                rowData[index] = orderData.paymentMethod || "";
-                break;
-            case "wash":
-                const washQty = orderData.products
-                    .filter((p) => p.name === "wash")
-                    .reduce((sum, p) => sum + p.quantity, 0);
-                if (washQty > 0)
-                    rowData[index] = washQty;
-                break;
-            case "femlift 30ml":
-                const femlift30mlQty = orderData.products
-                    .filter((p) => p.name === "femlift_30ml")
-                    .reduce((sum, p) => sum + p.quantity, 0);
-                if (femlift30mlQty > 0)
-                    rowData[index] = femlift30mlQty;
-                break;
-            case "femlift 10ml":
-                const femlift10mlQty = orderData.products
-                    .filter((p) => p.name === "femlift_10ml")
-                    .reduce((sum, p) => sum + p.quantity, 0);
-                if (femlift10mlQty > 0)
-                    rowData[index] = femlift10mlQty;
-                break;
-            case "wash 30ml":
-                const wash30mlQty = orderData.products
-                    .filter((p) => p.name === "wash_30ml")
-                    .reduce((sum, p) => sum + p.quantity, 0);
-                if (wash30mlQty > 0)
-                    rowData[index] = wash30mlQty;
-                break;
-            case "spray":
-                const sprayQty = orderData.products
-                    .filter((p) => p.name === "spray")
-                    .reduce((sum, p) => sum + p.quantity, 0);
-                if (sprayQty > 0)
-                    rowData[index] = sprayQty;
-                break;
-            case "remark":
-            case "remarks":
-                rowData[index] = orderData.remark || "";
-                break;
-            case "package (rm)":
-                break;
-            case "postage (rm)":
-                break;
-            case "website/shopee charges (rm)":
-                break;
-            case "total paid (rm)":
-                rowData[index] = orderData.totalPaid || "";
-                break;
-            case "shipment description":
-                rowData[index] = orderData.productCode || "";
-                break;
-            case "address":
-                rowData[index] = orderData.address || "";
-                break;
-            case "city":
-                rowData[index] = orderData.city || "";
-                break;
-            case "postcode":
-                rowData[index] = orderData.postcode || "";
-                break;
-            case "state":
-                rowData[index] = orderData.state || "";
-                break;
-            case "phone number":
-                rowData[index] = orderData.phoneNumber || "";
-                break;
-            case "tracking number":
-                break;
-            case "courires company":
-            case "courier company":
-                break;
-            case "new/repeat":
-                rowData[index] = orderData.isRepeatCustomer ? "repeat" : "new";
-                break;
-            case "cash sale receipt":
-                break;
-            case "agent by / under":
-                rowData[index] = "WhatsApp Bot";
-                break;
-            case "sql system":
-                break;
-            case "currency":
-                const phone = orderData.phoneNumber || "";
-                if (phone.startsWith("65")) {
-                    rowData[index] = "SGD";
-                }
-                else {
-                    rowData[index] = "MYR";
-                }
-                break;
-            case "status":
-                rowData[index] = "Pending";
-                break;
-            default:
-                break;
-        }
-    });
-    return rowData;
+        break;
+      case "status":
+        rowData[index] = "Pending";
+        break;
+      default:
+        break;
+    }
+  });
+  return rowData;
 }