// src/whatsappOrderBot.ts
import { google } from "googleapis";
import dotenv from "dotenv";
import path from "path";

dotenv.config({ path: path.resolve(__dirname, "../.env.local") });

// Initialize Google Sheets API
const credentials = JSON.parse(process.env.GOOGLE_CREDENTIALS_JSON!);
const auth = new google.auth.GoogleAuth({
  credentials,
  scopes: ["https://www.googleapis.com/auth/spreadsheets"],
});
const sheets = google.sheets({ version: "v4", auth });

interface OrderData {
  orderDate: string;
  customerName: string;
  phoneNumber: string;
  products: ProductOrder[];
  address?: string;
  city?: string;
  postcode?: string;
  state?: string;
  totalPaid?: number;
  productCode?: string;
  remark?: string;
  paymentMethod?: string;
  groupName?: string;
  messageId?: string;
  isRepeatCustomer?: boolean;
}

interface ProductOrder {
  name: string;
  quantity: number;
  type?: string;
}

interface MessageContext {
  customerPhone: string;
  customerName?: string;
  groupName?: string;
  messageId?: string;
  timestamp?: string;
}

// Enhanced authorized phone numbers configuration
const AUTHORIZED_PHONE_NUMBERS = process.env.AUTHORIZED_PHONE_NUMBERS
  ? process.env.AUTHORIZED_PHONE_NUMBERS.split(",").map((num) => num.trim())
  : [
      "601126470411",
      "60174941361", 
      "60164525013",
      "60127909921",
      "60164561361",
<<<<<<< HEAD
      "601158699901",
=======
      // Test numbers for testing
      "60123456789",
      "60126675705", 
      "60127370668",
      "60191234567",
      "60187654321",
>>>>>>> 8667d3e3
    ];

/**
 * Enhanced phone number normalization for Malaysia (+60) and Singapore (+65)
 */
function normalizePhoneNumber(phoneNumber: string): string {
  if (!phoneNumber) return "";

  const digits = phoneNumber.replace(/\D/g, "");

  // Handle Malaysian numbers (+60)
  if (digits.startsWith("60")) {
    return digits;
  } else if (digits.startsWith("0")) {
    return "60" + digits.substring(1);
  } else if (digits.length >= 9 && digits.length <= 11 && 
             (digits.startsWith("1") || digits.startsWith("3") || 
              digits.startsWith("4") || digits.startsWith("5") || 
              digits.startsWith("6") || digits.startsWith("7") || 
              digits.startsWith("8") || digits.startsWith("9"))) {
    return "60" + digits;
  }

  // Handle Singaporean numbers (+65)
  if (digits.startsWith("65")) {
    return digits;
  } else if (digits.length === 8 && /^[3689]/.test(digits)) {
    return "65" + digits;
  }

  return digits;
}

/**
 * Enhanced authorization check with better phone number matching
 */
function isAuthorizedPhoneNumber(phoneNumber: string): boolean {
  if (!phoneNumber) return false;

  const normalizedPhone = normalizePhoneNumber(phoneNumber);
  
  return AUTHORIZED_PHONE_NUMBERS.some((authorizedNumber) => {
    const normalizedAuthorized = normalizePhoneNumber(authorizedNumber);
    
    if (normalizedPhone === normalizedAuthorized) return true;
    
    if (normalizedPhone.startsWith("60") && normalizedAuthorized.startsWith("60")) {
      return normalizedPhone.substring(2) === normalizedAuthorized.substring(2);
    }
    
    if (normalizedPhone.startsWith("65") && normalizedAuthorized.startsWith("65")) {
      return normalizedPhone.substring(2) === normalizedAuthorized.substring(2);
    }
    
    return false;
  });
}

/**
 * Enhanced payment method detection
 */
function detectPaymentMethod(text: string): string | null {
  if (!text) return null;
  
  const textLower = text.toLowerCase().trim();
  
  const paymentPatterns = [
    { pattern: /\b(cod|cash\s*on\s*delivery)\b/i, method: "COD" },
    { pattern: /\b(tng|touch\s*n\s*go|touchngo|touch\s*and\s*go)\b/i, method: "TNG" },
    { pattern: /\b(bank\s*transfer|bank\s*in|transfer|online\s*banking|fpx)\b/i, method: "BANK TRANSFER" },
    { pattern: /\b(card|credit\s*card|debit\s*card|stripe|visa|mastercard)\b/i, method: "CARD" },
    { pattern: /\b(grab\s*pay|grabpay)\b/i, method: "GRABPAY" },
    { pattern: /\b(boost)\b/i, method: "BOOST" },
    { pattern: /\b(maya|paymaya)\b/i, method: "MAYA" },
    { pattern: /\b(gcash)\b/i, method: "GCASH" },
    { pattern: /\b(cash|tunai)\b/i, method: "CASH" },
  ];
  
  for (const { pattern, method } of paymentPatterns) {
    if (pattern.test(textLower)) {
      return method;
    }
  }
  
  return null;
}

/**
 * Enhanced repeat customer detection
 */
function detectRepeatCustomer(text: string): boolean {
  if (!text) return false;
  
  const textLower = text.toLowerCase();
  
  const repeatPatterns = [
    /\b\.?rpt\b/i,
    /\brepeat\b/i,
    /\brepeating\b/i,
    /\breturn\s*customer\b/i,
    /\bregular\s*customer\b/i,
    /\bexisting\s*customer\b/i,
    /\bold\s*customer\b/i,
    /\b重复\b/,
    /\b老客户\b/,
    /\b回头客\b/,
  ];
  
  return repeatPatterns.some(pattern => pattern.test(textLower));
}

/**
 * Enhanced phone number extraction
 */
function extractPhoneNumber(text: string): string | null {
  if (!text) return null;
  
  const phonePatterns = [
    /\b(\+?60\s*1[0-9]\s*[0-9]{3,4}\s*[0-9]{4})\b/g,
    /\b(01[0-9]\s*[0-9]{3,4}\s*[0-9]{4})\b/g,
    /\b(\+?60\s*[3-9]\s*[0-9]{3,4}\s*[0-9]{4})\b/g,
    /\b(0[3-9]\s*[0-9]{3,4}\s*[0-9]{4})\b/g,
    /\b(\+?65\s*[689][0-9]{3}\s*[0-9]{4})\b/g,
    /\b([689][0-9]{3}\s*[0-9]{4})\b/g,
    /\b(\+?60\s*1[0-9]-[0-9]{3,4}-[0-9]{4})\b/g,
    /\b(01[0-9]-[0-9]{3,4}-[0-9]{4})\b/g,
    /\b(\+?65\s*[689][0-9]{3}-[0-9]{4})\b/g,
  ];
  
  for (const pattern of phonePatterns) {
    const matches = text.match(pattern);
    if (matches && matches.length > 0) {
      return matches[0].replace(/\s+/g, "");
    }
  }
  
  return null;
}

/**
 * Extract total amount from text
 */
function extractTotalAmount(text: string): number {
  if (!text) return 0;
  
  // Pattern 1: total：256 or total: 256 or Total: RM256
  let totalMatch = text.match(/total\s*[：:]\s*(?:rm\s*)?(\d+)/i);
  
  // Pattern 2: total 256 or Total RM256 (without colon)
  if (!totalMatch) {
    totalMatch = text.match(/total\s+(?:rm\s*)?(\d+)/i);
  }
  
  // Pattern 3: Just numbers after total (flexible)
  if (!totalMatch) {
    totalMatch = text.match(/total.*?(\d+)/i);
  }
  
  // Pattern 4: RM prefix
  if (!totalMatch) {
    totalMatch = text.match(/^rm\s*(\d+)$/i);
  }
  
  // Pattern 5: Amount with currency
  if (!totalMatch) {
    totalMatch = text.match(/(\d{2,4})\s*(ringgit|dollar|myr|sgd)/i);
  }
  
  // Pattern 6: Standalone amount (if reasonable range)
  if (!totalMatch && text.match(/^\d{2,4}$/)) {
    const amount = parseInt(text);
    if (amount >= 20 && amount <= 9999) {
      return amount;
    }
  }
  
  return totalMatch ? parseInt(totalMatch[1]) : 0;
}

/**
 * Admin functions
 */
export function addAuthorizedPhoneNumber(phoneNumber: string): boolean {
  const normalizedPhone = normalizePhoneNumber(phoneNumber);

  if (!isAuthorizedPhoneNumber(normalizedPhone)) {
    AUTHORIZED_PHONE_NUMBERS.push(normalizedPhone);
    console.log(`✅ Added ${normalizedPhone} to authorized numbers`);
    return true;
  }

  console.log(`⚠️ ${normalizedPhone} is already authorized`);
  return false;
}

export function removeAuthorizedPhoneNumber(phoneNumber: string): boolean {
  const normalizedPhone = normalizePhoneNumber(phoneNumber);
  const index = AUTHORIZED_PHONE_NUMBERS.findIndex(
    (num) => normalizePhoneNumber(num) === normalizedPhone
  );

  if (index !== -1) {
    AUTHORIZED_PHONE_NUMBERS.splice(index, 1);
    console.log(`✅ Removed ${normalizedPhone} from authorized numbers`);
    return true;
  }

  console.log(`⚠️ ${normalizedPhone} was not found in authorized numbers`);
  return false;
}

export function getAuthorizedPhoneNumbers(): string[] {
  return [...AUTHORIZED_PHONE_NUMBERS];
}

export function getUnauthorizedMessage(): string {
  return "Sorry, your phone number is not authorized to place orders through this bot. Please contact the administrator if you believe this is an error.";
}

/**
 * Enhanced order extraction with improved detection patterns
 */
export function extractOrderFromMessage(
  messageBody: string,
  context: MessageContext
): OrderData | null {
  console.log(`🔍 Extracting order from: "${messageBody}"`);

  // First, check if the sender is authorized
  if (!isAuthorizedPhoneNumber(context.customerPhone)) {
    console.log(`❌ Unauthorized phone number: ${context.customerPhone}`);
    console.log(`📋 Authorized numbers: ${AUTHORIZED_PHONE_NUMBERS.join(", ")}`);
    return null;
  }

  console.log(`✅ Phone number ${context.customerPhone} is authorized`);

  // Check if it's the condensed single-line format
  if (isCondensedFormat(messageBody)) {
    return extractCondensedOrder(messageBody, context);
  }

  // Handle multi-line formats with enhanced detection
  const lines = messageBody
    .split("\n")
    .map((line) => line.trim())
    .filter((line) => line);

  if (lines.length < 2) {
    console.log(`❌ Message too short, expected at least 2 lines`);
    return null;
  }

  let orderDate = "";
  let totalPaid = 0;
  let customerName = "";
  let receiverName = "";
  let phoneNumber = "";
  let address = "";
  let city = "";
  let postcode = "";
  let state = "";
  let productCode = "";
  let paymentMethod = "";
  let isRepeatCustomer = false;

  // First pass: detect repeat customer from any line
  const fullText = messageBody.toLowerCase();
  isRepeatCustomer = detectRepeatCustomer(fullText);
  console.log(`🔄 Repeat customer detected: ${isRepeatCustomer}`);

  // Second pass: detect payment method from any line
  paymentMethod = detectPaymentMethod(messageBody) || "";
  if (paymentMethod) {
    console.log(`💳 Payment method detected: ${paymentMethod}`);
  }

  console.log(`📝 Processing ${lines.length} lines:`);
  lines.forEach((line, index) => {
    console.log(`   Line ${index + 1}: "${line}"`);
  });

  for (let i = 0; i < lines.length; i++) {
    const line = lines[i];
    console.log(`🔍 Processing line ${i + 1}: "${line}"`);

    // Enhanced date detection - check if line looks like a date
    if (line.match(/^\d{1,2}[\/\-]\d{1,2}[\/\-](\d{2}|\d{4})$/)) {
      orderDate = formatDateToYYYYMMDD(line);
      console.log(`   ✅ Date detected: ${orderDate}`);
      
      // Check for repeat indicators in the same message
      if (detectRepeatCustomer(messageBody)) {
        isRepeatCustomer = true;
        console.log(`   ✅ Repeat customer detected in message`);
      }
      continue;
    }
    if (
      line.toLowerCase().startsWith("date") &&
      (line.includes(":") || line.includes("："))
    ) {
      const dateContent = line.replace(/^date\s*[：:]\s*/i, "").trim();
      
      if (detectRepeatCustomer(dateContent)) {
        isRepeatCustomer = true;
        console.log(`   ✅ Repeat customer detected in date line`);
      }

      const cleanDateContent = dateContent.replace(/\s+(repeat|rpt).*$/i, "").trim();
      const dateMatch = cleanDateContent.match(
        /^(\d{1,2}[\/\-]\d{1,2}[\/\-](?:\d{2}|\d{4}))$/i
      );
      if (dateMatch) {
        orderDate = formatDateToYYYYMMDD(dateMatch[1]);
        console.log(`   ✅ Date (standardized): ${orderDate}`);
      }
      continue;
    }

    // Enhanced total detection
    if (!totalPaid) {
      const extractedTotal = extractTotalAmount(line);
      if (extractedTotal > 0) {
        totalPaid = extractedTotal;
        console.log(`   ✅ Total detected: ${totalPaid}`);
        continue;
      }
    }

    // Enhanced name detection
    if (
      line.toLowerCase().startsWith("name") &&
      (line.includes(":") || line.includes("："))
    ) {
      let nameContent = line.replace(/^name\s*[：:]\s*/i, "").trim();

      const detectedPayment = detectPaymentMethod(nameContent);
      if (detectedPayment && !paymentMethod) {
        paymentMethod = detectedPayment;
        console.log(`   ✅ Payment method from name: ${paymentMethod}`);
      }

      nameContent = nameContent
        .replace(/\s*[\(（]([^)）]*)[\)）]\s*$/g, "")
        .trim();

      customerName = nameContent;
      console.log(`   ✅ Name (labeled): ${customerName}`);
      continue;
    }

    // Enhanced contact detection
    if (
      line.toLowerCase().startsWith("contact") &&
      (line.includes(":") || line.includes("："))
    ) {
      const contactContent = line.replace(/^contact\s*[：:]\s*/i, "").trim();
      const extractedPhone = extractPhoneNumber(contactContent);
      if (extractedPhone) {
        phoneNumber = normalizePhoneNumber(extractedPhone);
        console.log(`   ✅ Contact (labeled): ${phoneNumber}`);
      }
      continue;
    }

    // Enhanced address detection
    if (
      line.toLowerCase().startsWith("address") &&
      (line.includes(":") || line.includes("："))
    ) {
      address = line.replace(/^address\s*[：:]\s*/i, "").trim();
      console.log(`   📍 Address (labeled): ${address}`);
      continue;
    }

    // Enhanced payment detection
    if (
      line.toLowerCase().startsWith("payment") &&
      (line.includes(":") || line.includes("："))
    ) {
      const paymentContent = line.replace(/^payment\s*[：:]\s*/i, "").trim();
      const detectedPayment = detectPaymentMethod(paymentContent);
      if (detectedPayment) {
        paymentMethod = detectedPayment;
        console.log(`   ✅ Payment (labeled): ${paymentMethod}`);
      }
      continue;
    }

    // Chinese format handling
    if (line.includes("汇款人名字：")) {
      customerName = line.replace("汇款人名字：", "").trim();
      console.log(`   ✅ Sender name (汇款人): ${customerName}`);
      continue;
    }

    if (line.includes("收件人名字：")) {
      receiverName = line.replace("收件人名字：", "").trim();
      console.log(`   ✅ Receiver name (收件人): ${receiverName}`);
      continue;
    }

    if (line.includes("电话号码：")) {
      const phoneContent = line.replace("电话号码：", "").trim();
      const extractedPhone = extractPhoneNumber(phoneContent);
      if (extractedPhone) {
        phoneNumber = normalizePhoneNumber(extractedPhone);
        console.log(`   ✅ Phone number (电话号码): ${phoneNumber}`);
      }
      continue;
    }

    if (line.includes("地址：")) {
      address = line.replace("地址：", "").trim();
      console.log(`   📍 Address (地址): ${address}`);

      const addressComponents = parseAddress(address);
      city = addressComponents.city;
      postcode = addressComponents.postcode;
      state = addressComponents.state;

      console.log(
        `   🏙️ Parsed - City: ${city}, Postcode: ${postcode}, State: ${state}`
      );
      continue;
    }

    // Enhanced phone number detection - prioritize this before address detection
    if (!phoneNumber) {
      const extractedPhone = extractPhoneNumber(line);
      if (extractedPhone) {
        phoneNumber = normalizePhoneNumber(extractedPhone);
        console.log(`   ✅ Phone number detected: ${phoneNumber}`);
        continue;
      }
    }

    // Enhanced customer name detection with payment method extraction
    if (!customerName && line.match(/^[A-Za-z\s\(\)（）\-\.]+$/) && !extractPhoneNumber(line)) {
      let tempCustomerName = line.trim();

      const detectedPayment = detectPaymentMethod(tempCustomerName);
      if (detectedPayment && !paymentMethod) {
        paymentMethod = detectedPayment;
        console.log(`   ✅ Payment method from name: ${paymentMethod}`);
      }

      tempCustomerName = tempCustomerName
        .replace(/\s*[\(（]([^)）]*)[\)）]\s*$/g, "")
        .trim();

      customerName = tempCustomerName;
      console.log(`   ✅ Customer name: ${customerName}`);
      continue;
    }

    // Product code detection
    const productCodePattern = /^(\d+[wfs](\d+ml)?)+$/i;
    const isProductCode = productCodePattern.test(line.trim());
    const looksLikeAddress =
      line.includes(",") ||
      line.includes("Jalan") ||
      line.includes("Lorong") ||
      /^\d{5}/.test(line);
    const looksLikePhone = extractPhoneNumber(line) !== null;

    if (isProductCode && !looksLikeAddress && !looksLikePhone) {
      productCode = line.trim();
      console.log(`   ✅ Product code found: ${productCode}`);
      break;
    }

    // Address lines handling - exclude lines that look like amounts
    if (
      !productCode &&
      line &&
      !isProductCode &&
      !line.includes("：") &&
      !line.match(/^\d{1,2}[\/\-]\d{1,2}[\/\-](\d{2}|\d{4})/i) &&
      !detectPaymentMethod(line) &&
      !line.toLowerCase().includes("total") &&
      !line.match(/^(?:rm\s*)?\d{2,4}$/i) &&
      !extractPhoneNumber(line)
    ) {
      address += (address ? ", " : "") + line;
      console.log(`   📍 Address line added: ${line}`);

      const addressComponents = parseAddress(address);
      if (addressComponents.state) {
        state = addressComponents.state;
        postcode = addressComponents.postcode;
        city = addressComponents.city;
        console.log(`   🏛️ State found: ${state}`);
        console.log(`   📮 Postcode found: ${postcode}`);
        console.log(`   🏙️ City found: ${city}`);
      }
      continue;
    }
  }

  // Final pass: If no total found, try to extract from any line
  if (!totalPaid) {
    console.log(`🔍 Final pass: searching for total amount...`);
    for (const line of lines) {
      if (line.match(/\d{2,4}/) && !extractPhoneNumber(line) && !line.match(/^\d{1,2}[\/\-]\d{1,2}[\/\-]/)) {
        const extractedTotal = extractTotalAmount(line);
        if (extractedTotal > 0) {
          totalPaid = extractedTotal;
          console.log(`   ✅ Total found in final pass: ${totalPaid} (from line: "${line}")`);
          break;
        }
      }
    }
  }

  const finalCustomerName =
    receiverName || customerName || context.customerName || "WhatsApp Customer";

  const baseRemark = `Order from WhatsApp${
    context.groupName ? ` (Group: ${context.groupName})` : ""
  }${receiverName && customerName ? ` (Sender: ${customerName})` : ""}${
    isRepeatCustomer ? " (Repeat Customer)" : " (New Customer)"
  }`;
  const remarkWithProductCode = productCode
    ? `${baseRemark} - ${productCode}`
    : baseRemark;

  console.log(`✅ Extracted order:`, {
    orderDate,
    customerName: finalCustomerName,
    phoneNumber: phoneNumber || context.customerPhone,
    totalPaid,
    productCode,
    address: address.trim(),
    city,
    postcode,
    state,
    remark: remarkWithProductCode,
    paymentMethod,
    isRepeatCustomer,
  });

  return {
    orderDate: orderDate || new Date().toISOString().split("T")[0],
    customerName: finalCustomerName,
    phoneNumber: phoneNumber || context.customerPhone,
    products: parseProductCode(productCode),
    address: address.trim(),
    city,
    postcode,
    state,
    totalPaid,
    productCode,
    remark: remarkWithProductCode,
    paymentMethod: paymentMethod || undefined,
    groupName: context.groupName,
    messageId: context.messageId,
    isRepeatCustomer: isRepeatCustomer,
  };
}

/**
 * Check if the message is in condensed single-line format
 */
function isCondensedFormat(messageBody: string): boolean {
  const trimmed = messageBody.trim();
  const hasDateAtStart = /^\d{1,2}[\/\-]\d{1,2}[\/\-](\d{2}|\d{4})/.test(trimmed);
  const lineCount = trimmed.split("\n").filter((line) => line.trim()).length;
  const isSingleLine = lineCount <= 2;
  const hasProductCodeAtEnd = /\s+\d+[wfs](\d+ml)?(\d+[wfs](\d+ml)?)*\s*$/i.test(trimmed);

  console.log(
    `📊 Format detection: Lines=${lineCount}, DateAtStart=${hasDateAtStart}, ProductAtEnd=${hasProductCodeAtEnd}`
  );

  return hasDateAtStart && isSingleLine && hasProductCodeAtEnd;
}

/**
 * Enhanced condensed order extraction
 */
function extractCondensedOrder(
  messageBody: string,
  context: MessageContext
): OrderData | null {
  console.log(`🔍 Extracting condensed order format...`);

  const trimmed = messageBody.trim();

  const dateMatch = trimmed.match(
    /^(\d{1,2}[\/\-]\d{1,2}[\/\-](?:\d{2}|\d{4}))(\.?rpt|\.?repeat)?/i
  );
  if (!dateMatch) {
    console.log(`❌ No date found at start`);
    return null;
  }

  const dateStr = dateMatch[1];
  const isRepeat = Boolean(dateMatch[2]) || detectRepeatCustomer(trimmed);
  const orderDate = formatDateToYYYYMMDD(dateStr);

  console.log(`   ✅ Date: ${orderDate}, Repeat: ${isRepeat}`);

  let remaining = trimmed.substring(dateMatch[0].length).trim();

  let paymentMethod = detectPaymentMethod(remaining) || "";
  let totalPaid = 0;

  // Pattern 1: Payment method with amount (cod rm278, bank rm150, tng rm200)
  const paymentMatch = remaining.match(/^(cod|bank|cash|transfer|tng|grabpay|boost)\s+rm\s*(\d+)/i);
  if (paymentMatch) {
    if (!paymentMethod) {
      paymentMethod = detectPaymentMethod(paymentMatch[1]) || paymentMatch[1].toUpperCase();
    }
    totalPaid = parseInt(paymentMatch[2]);
    remaining = remaining.substring(paymentMatch[0].length).trim();
    console.log(`   ✅ Payment & Amount: ${paymentMethod}, Amount: ${totalPaid}`);
  } else {
    // Pattern 2: Just amount without payment method (rm278, 278)
    const amountMatch = remaining.match(/^(?:rm\s*)?(\d{2,4})\s+/i);
    if (amountMatch) {
      totalPaid = parseInt(amountMatch[1]);
      remaining = remaining.substring(amountMatch[0].length).trim();
      console.log(`   ✅ Amount only: ${totalPaid}`);
    }
  }

  const productCodeMatch = remaining.match(
    /\s+(\d+[wfs](\d+ml)?(\d+[wfs](\d+ml)?)*)\s*$/i
  );
  if (!productCodeMatch) {
    console.log(`❌ No product code found at end`);
    return null;
  }

  const productCode = productCodeMatch[1];
  remaining = remaining
    .substring(0, remaining.length - productCodeMatch[0].length)
    .trim();
  console.log(`   ✅ Product code: ${productCode}`);

  const extractedPhone = extractPhoneNumber(remaining);
  if (!extractedPhone) {
    console.log(`❌ Could not extract phone number`);
    return null;
  }

  const phoneNumber = normalizePhoneNumber(extractedPhone);
  
  const phoneIndex = remaining.indexOf(extractedPhone);
  let customerName = remaining.substring(0, phoneIndex).trim();
  const addressString = remaining.substring(phoneIndex + extractedPhone.length).trim();

  const detectedPaymentFromName = detectPaymentMethod(customerName);
  if (detectedPaymentFromName && !paymentMethod) {
    paymentMethod = detectedPaymentFromName;
    console.log(`   ✅ Payment method from name: ${paymentMethod}`);
  }

  customerName = customerName
    .replace(/\s*[\(（]([^)）]*)[\)）]\s*$/g, "")
    .trim();

  console.log(`   ✅ Customer: ${customerName}`);
  console.log(`   ✅ Phone: ${phoneNumber}`);
  console.log(`   📍 Address: ${addressString}`);

  const addressComponents = parseAddress(addressString);

  const baseRemark = `Order from WhatsApp${
    context.groupName ? ` (Group: ${context.groupName})` : ""
  }${isRepeat ? " (Repeat Customer)" : " (New Customer)"}`;
  const remarkWithProductCode = `${baseRemark} - ${productCode}`;

  const orderData: OrderData = {
    orderDate,
    customerName,
    phoneNumber,
    products: parseProductCode(productCode),
    address: addressString,
    city: addressComponents.city,
    postcode: addressComponents.postcode,
    state: addressComponents.state,
    totalPaid,
    productCode,
    remark: remarkWithProductCode,
    paymentMethod,
    groupName: context.groupName,
    messageId: context.messageId,
    isRepeatCustomer: isRepeat,
  };

  console.log(`✅ Extracted condensed order:`, orderData);
  return orderData;
}

/**
 * Parse product code
 */
function parseProductCode(productCode: string): ProductOrder[] {
  if (!productCode) return [];

  const products: ProductOrder[] = [];
  console.log(`🔍 Parsing product code: "${productCode}"`);

  let remaining = productCode.replace(/\s/g, "").toLowerCase();

  while (remaining.length > 0) {
    console.log(`   Processing remaining: "${remaining}"`);

    let match = remaining.match(/^(\d+)([wfs])(30ml|10ml)/i);

    if (!match) {
      match = remaining.match(/^(\d+)([wfs])/i);
    }

    if (!match) {
      console.log(`   ❌ No match found for: "${remaining}"`);
      break;
    }

    const quantity = parseInt(match[1]);
    const productLetter = match[2].toLowerCase();
    const size = match[3] || "";

    console.log(`   ✅ Found: ${quantity}${productLetter}${size}`);

    switch (productLetter) {
      case "w":
        if (size === "30ml") {
          products.push({ name: "wash_30ml", quantity, type: "30ml" });
        } else {
          products.push({ name: "wash", quantity, type: "" });
        }
        break;
      case "f":
        if (size === "10ml") {
          products.push({ name: "femlift_10ml", quantity, type: "10ml" });
        } else {
          products.push({ name: "femlift_30ml", quantity, type: "30ml" });
        }
        break;
      case "s":
        products.push({ name: "spray", quantity, type: "" });
        break;
      default:
        console.log(`⚠️ Unknown product letter: ${productLetter}`);
    }

    remaining = remaining.substring(match[0].length);
  }

  console.log(`✅ Parsed ${products.length} products:`, products);
  return products;
}

/**
 * Enhanced date formatting with support for different separators
 */
function formatDateToYYYYMMDD(dateStr: string): string {
  const parts = dateStr.split(/[\/\-]/);
  if (parts.length === 3) {
    const day = parts[0].padStart(2, "0");
    const month = parts[1].padStart(2, "0");
    let year = parts[2];

    if (year.length === 2) {
      const yearNum = parseInt(year);
      year = yearNum < 50 ? `20${year}` : `19${year}`;
    }

    return `${year}-${month}-${day}`;
  }
  return new Date().toISOString().split("T")[0];
}

/**
 * Enhanced address parsing with better postcode detection
 */
function parseAddress(addressLine: string): {
  city: string;
  postcode: string;
  state: string;
} {
  let city = "";
  let postcode = "";
  let state = "";

  // Extract postcode (5-digit number for Malaysia, 6-digit for Singapore)
  // But exclude phone numbers by checking context
  const postcodeMatches = addressLine.match(/\b(\d{5})\b/g);
  if (postcodeMatches) {
    // Filter out phone number parts
    for (const match of postcodeMatches) {
      // Check if this 5-digit number is part of a phone number
      const phonePattern = /\b\d{2,3}[\s\-]?\d{3,4}[\s\-]?\d{4}\b/;
      const surroundingText = addressLine.substring(
        Math.max(0, addressLine.indexOf(match) - 10),
        addressLine.indexOf(match) + match.length + 10
      );
      
      if (!phonePattern.test(surroundingText)) {
        postcode = match;
        break;
      }
    }
  }
  
  // Try 6-digit for Singapore if no 5-digit found
  if (!postcode) {
    const postcodeMatch6 = addressLine.match(/\b(\d{6})\b/);
    if (postcodeMatch6) {
      const surroundingText = addressLine.substring(
        Math.max(0, addressLine.indexOf(postcodeMatch6[1]) - 10),
        addressLine.indexOf(postcodeMatch6[1]) + postcodeMatch6[1].length + 10
      );
      const phonePattern = /\b\d{2,3}[\s\-]?\d{3,4}[\s\-]?\d{4}\b/;
      
      if (!phonePattern.test(surroundingText)) {
        postcode = postcodeMatch6[1];
      }
    }
  }

  const locationStates = [
    { name: "Selangor", variants: ["selangor", "sel", "shah alam", "petaling jaya", "pj", "subang", "klang"] },
    { name: "Kuala Lumpur", variants: ["kuala lumpur", "kl", "k.l", "k l"] },
    { name: "Penang", variants: ["penang", "pulau pinang", "pg", "georgetown", "george town"] },
    { name: "Johor", variants: ["johor", "jb", "johor bahru", "johor baru", "skudai", "masai"] },
    { name: "Perak", variants: ["perak", "ipoh", "taiping", "teluk intan"] },
    { name: "Kedah", variants: ["kedah", "alor setar", "sungai petani"] },
    { name: "Kelantan", variants: ["kelantan", "kota bharu", "kota bahru"] },
    { name: "Terengganu", variants: ["terengganu", "kuala terengganu"] },
    { name: "Pahang", variants: ["pahang", "kuantan", "temerloh"] },
    { name: "Negeri Sembilan", variants: ["negeri sembilan", "n9", "ns", "seremban", "port dickson"] },
    { name: "Melaka", variants: ["melaka", "malacca", "melaka tengah"] },
    { name: "Perlis", variants: ["perlis", "kangar"] },
    { name: "Sabah", variants: ["sabah", "kota kinabalu", "sandakan", "tawau"] },
    { name: "Sarawak", variants: ["sarawak", "kuching", "miri", "sibu"] },
    { name: "Putrajaya", variants: ["putrajaya", "cyberjaya"] },
    { name: "Labuan", variants: ["labuan"] },
    { name: "Singapore", variants: ["singapore", "sg", "republik singapura"] },
  ];

  const addressLower = addressLine.toLowerCase();
  for (const stateInfo of locationStates) {
    for (const variant of stateInfo.variants) {
      if (addressLower.includes(variant)) {
        state = stateInfo.name;
        break;
      }
    }
    if (state) break;
  }

  const parts = addressLine.split(",").map((part) => part.trim());
  const cityPrefixes = [
    "taman", "bandar", "kampung", "kg", "pekan", "town",
    "shah alam", "petaling jaya", "pj", "subang jaya",
    "seri kembangan", "puchong", "cheras", "ampang",
    "damansara", "mont kiara", "ttdi", "bangsar",
    "mid valley", "kl sentral", "bukit bintang",
    "georgetown", "george town", "bayan lepas",
    "butterworth", "bukit mertajam", "nibong tebal",
  ];

  for (const part of parts) {
    const partLower = part.toLowerCase();
    for (const prefix of cityPrefixes) {
      if (partLower.includes(prefix)) {
        city = part.replace(/\d{5,6}.*$/, "").trim();
        if (state) {
          city = city.replace(new RegExp(state, "gi"), "").trim();
        }
        return { city, postcode, state };
      }
    }
  }

  const addressWords = addressLine.toLowerCase().split(/\s+/);
  for (let i = 0; i < addressWords.length - 1; i++) {
    const twoWordCombo = `${addressWords[i]} ${addressWords[i + 1]}`;
    const threeWordCombo = i < addressWords.length - 2 
      ? `${addressWords[i]} ${addressWords[i + 1]} ${addressWords[i + 2]}`
      : "";

    const multiWordCities = [
      "seri kembangan", "petaling jaya", "shah alam", "subang jaya",
      "bandar baru", "taman desa", "mont kiara", "bukit bintang",
      "kl sentral", "mid valley", "george town", "bayan lepas",
      "bukit mertajam", "nibong tebal", "johor bahru", "kota kinabalu",
    ];

    if (multiWordCities.includes(twoWordCombo)) {
      const originalWords = addressLine.split(/\s+/);
      city = `${originalWords[i]} ${originalWords[i + 1]}`;
      return { city, postcode, state };
    }

    if (threeWordCombo && multiWordCities.includes(threeWordCombo)) {
      const originalWords = addressLine.split(/\s+/);
      city = `${originalWords[i]} ${originalWords[i + 1]} ${originalWords[i + 2]}`;
      return { city, postcode, state };
    }
  }

  for (let i = 0; i < parts.length; i++) {
    if (postcode && /\d{5,6}/.test(parts[i]) && parts[i].includes(postcode)) {
      if (i > 0) {
        city = parts[i - 1].trim();
      } else {
        const beforePostcode = parts[i].replace(new RegExp(postcode + ".*$"), "").trim();
        if (beforePostcode) {
          city = beforePostcode;
        }
      }
      break;
    }
  }

  city = city.replace(new RegExp(postcode), "").trim().replace(/\.$/, "");
  if (state) {
    city = city.replace(new RegExp(state, "gi"), "").trim();
  }

  return { city, postcode, state };
}

/**
 * Sheet operations
 */
export async function appendOrderToSheet(
  orderData: OrderData
): Promise<{ success: boolean; rowIndex?: number; error?: string }> {
  try {
    const spreadsheetId = process.env.GOOGLE_SHEET_ID!;
    const sheetNames = JSON.parse(
      process.env.SHEET_NAMES || '["Test", "Test Aug 25"]'
    );

    console.log(
      `📊 Adding order to Google Sheets (${sheetNames.join(", ")})...`
    );

    let results = [];

    for (const sheetName of sheetNames) {
      try {
        const response = await sheets.spreadsheets.values.get({
          spreadsheetId,
          range: `${sheetName}!A:AC`,
        });

        const rows = response.data.values || [];
        const nextRow = rows.length + 1;

        if (rows.length === 0) {
          console.log(`⚠️ Sheet "${sheetName}" appears to be empty - skipping`);
          continue;
        }

        const headers = rows[0];
        console.log(
          `📋 Found ${headers.length} headers in "${sheetName}":`,
          headers
        );

        const rowData = createSheetRowData(orderData, headers);

        console.log(
          `📝 Row data prepared for "${sheetName}":`,
          rowData
            .filter((cell, index) =>
              cell !== "" ? `${headers[index]}: ${cell}` : null
            )
            .filter(Boolean)
        );

        await sheets.spreadsheets.values.append({
          spreadsheetId,
          range: `${sheetName}!A:AC`,
          valueInputOption: "RAW",
          requestBody: {
            values: [rowData],
          },
        });

        console.log(`✅ Order added to sheet "${sheetName}" at row ${nextRow}`);
        results.push({ sheetName, success: true, rowIndex: nextRow });
      } catch (sheetError) {
        console.error(
          `❌ Failed to add order to sheet "${sheetName}":`,
          sheetError
        );
        results.push({
          sheetName,
          success: false,
          error:
            sheetError instanceof Error
              ? sheetError.message
              : String(sheetError),
        });
      }
    }

    const successfulSheets = results.filter((r) => r.success);
    if (successfulSheets.length > 0) {
      return {
        success: true,
        rowIndex: successfulSheets[0].rowIndex,
        error:
          results.length > successfulSheets.length
            ? `Successfully added to ${successfulSheets.length}/${results.length} sheets`
            : undefined,
      };
    } else {
      return {
        success: false,
        error: `Failed to add to all sheets: ${results
          .map((r) => r.error)
          .join(", ")}`,
      };
    }
  } catch (error) {
    console.error("❌ Failed to add order to sheets:", error);
    return {
      success: false,
      error: error instanceof Error ? error.message : String(error),
    };
  }
}

export function createSheetRowData(
  orderData: OrderData,
  headers: string[]
): any[] {
  const rowData = new Array(headers.length).fill("");

  headers.forEach((header, index) => {
    const headerLower = header.toLowerCase().trim();

    switch (headerLower) {
      case "no":
        break;
      case "order date":
        rowData[index] = orderData.orderDate;
        break;
      case "fbname":
        rowData[index] = orderData.groupName || "";
        break;
      case "name":
        rowData[index] = orderData.customerName;
        break;
      case "payment method":
        rowData[index] = orderData.paymentMethod || "";
        break;
      case "wash":
        const washQty = orderData.products
          .filter((p) => p.name === "wash")
          .reduce((sum, p) => sum + p.quantity, 0);
        if (washQty > 0) rowData[index] = washQty;
        break;
      case "femlift 30ml":
        const femlift30mlQty = orderData.products
          .filter((p) => p.name === "femlift_30ml")
          .reduce((sum, p) => sum + p.quantity, 0);
        if (femlift30mlQty > 0) rowData[index] = femlift30mlQty;
        break;
      case "femlift 10ml":
        const femlift10mlQty = orderData.products
          .filter((p) => p.name === "femlift_10ml")
          .reduce((sum, p) => sum + p.quantity, 0);
        if (femlift10mlQty > 0) rowData[index] = femlift10mlQty;
        break;
      case "wash 30ml":
        const wash30mlQty = orderData.products
          .filter((p) => p.name === "wash_30ml")
          .reduce((sum, p) => sum + p.quantity, 0);
        if (wash30mlQty > 0) rowData[index] = wash30mlQty;
        break;
      case "spray":
        const sprayQty = orderData.products
          .filter((p) => p.name === "spray")
          .reduce((sum, p) => sum + p.quantity, 0);
        if (sprayQty > 0) rowData[index] = sprayQty;
        break;
      case "remark":
      case "remarks":
        rowData[index] = orderData.remark || "";
        break;
      case "package (rm)":
        break;
      case "postage (rm)":
        break;
      case "website/shopee charges (rm)":
        break;
      case "total paid (rm)":
        rowData[index] = orderData.totalPaid || "";
        break;
      case "shipment description":
        rowData[index] = orderData.productCode || "";
        break;
      case "address":
        rowData[index] = orderData.address || "";
        break;
      case "city":
        rowData[index] = orderData.city || "";
        break;
      case "postcode":
        rowData[index] = orderData.postcode || "";
        break;
      case "state":
        rowData[index] = orderData.state || "";
        break;
      case "phone number":
        rowData[index] = orderData.phoneNumber || "";
        break;
      case "tracking number":
        break;
      case "courires company":
      case "courier company":
        break;
      case "new/repeat":
        rowData[index] = orderData.isRepeatCustomer ? "repeat" : "new";
        break;
      case "cash sale receipt":
        break;
      case "agent by / under":
        rowData[index] = "WhatsApp Bot";
        break;
      case "sql system":
        break;
      case "currency":
        const phone = orderData.phoneNumber || "";
        if (phone.startsWith("65")) {
          rowData[index] = "SGD";
        } else {
          rowData[index] = "MYR";
        }
        break;
      case "status":
        rowData[index] = "Pending";
        break;
      default:
        break;
    }
  });

  return rowData;
}<|MERGE_RESOLUTION|>--- conflicted
+++ resolved
@@ -50,20 +50,17 @@
   ? process.env.AUTHORIZED_PHONE_NUMBERS.split(",").map((num) => num.trim())
   : [
       "601126470411",
-      "60174941361", 
+      "60174941361",
       "60164525013",
       "60127909921",
       "60164561361",
-<<<<<<< HEAD
       "601158699901",
-=======
       // Test numbers for testing
       "60123456789",
-      "60126675705", 
+      "60126675705",
       "60127370668",
       "60191234567",
       "60187654321",
->>>>>>> 8667d3e3
     ];
 
 /**
@@ -79,11 +76,18 @@
     return digits;
   } else if (digits.startsWith("0")) {
     return "60" + digits.substring(1);
-  } else if (digits.length >= 9 && digits.length <= 11 && 
-             (digits.startsWith("1") || digits.startsWith("3") || 
-              digits.startsWith("4") || digits.startsWith("5") || 
-              digits.startsWith("6") || digits.startsWith("7") || 
-              digits.startsWith("8") || digits.startsWith("9"))) {
+  } else if (
+    digits.length >= 9 &&
+    digits.length <= 11 &&
+    (digits.startsWith("1") ||
+      digits.startsWith("3") ||
+      digits.startsWith("4") ||
+      digits.startsWith("5") ||
+      digits.startsWith("6") ||
+      digits.startsWith("7") ||
+      digits.startsWith("8") ||
+      digits.startsWith("9"))
+  ) {
     return "60" + digits;
   }
 
@@ -104,20 +108,26 @@
   if (!phoneNumber) return false;
 
   const normalizedPhone = normalizePhoneNumber(phoneNumber);
-  
+
   return AUTHORIZED_PHONE_NUMBERS.some((authorizedNumber) => {
     const normalizedAuthorized = normalizePhoneNumber(authorizedNumber);
-    
+
     if (normalizedPhone === normalizedAuthorized) return true;
-    
-    if (normalizedPhone.startsWith("60") && normalizedAuthorized.startsWith("60")) {
+
+    if (
+      normalizedPhone.startsWith("60") &&
+      normalizedAuthorized.startsWith("60")
+    ) {
       return normalizedPhone.substring(2) === normalizedAuthorized.substring(2);
     }
-    
-    if (normalizedPhone.startsWith("65") && normalizedAuthorized.startsWith("65")) {
+
+    if (
+      normalizedPhone.startsWith("65") &&
+      normalizedAuthorized.startsWith("65")
+    ) {
       return normalizedPhone.substring(2) === normalizedAuthorized.substring(2);
     }
-    
+
     return false;
   });
 }
@@ -127,27 +137,36 @@
  */
 function detectPaymentMethod(text: string): string | null {
   if (!text) return null;
-  
+
   const textLower = text.toLowerCase().trim();
-  
+
   const paymentPatterns = [
     { pattern: /\b(cod|cash\s*on\s*delivery)\b/i, method: "COD" },
-    { pattern: /\b(tng|touch\s*n\s*go|touchngo|touch\s*and\s*go)\b/i, method: "TNG" },
-    { pattern: /\b(bank\s*transfer|bank\s*in|transfer|online\s*banking|fpx)\b/i, method: "BANK TRANSFER" },
-    { pattern: /\b(card|credit\s*card|debit\s*card|stripe|visa|mastercard)\b/i, method: "CARD" },
+    {
+      pattern: /\b(tng|touch\s*n\s*go|touchngo|touch\s*and\s*go)\b/i,
+      method: "TNG",
+    },
+    {
+      pattern: /\b(bank\s*transfer|bank\s*in|transfer|online\s*banking|fpx)\b/i,
+      method: "BANK TRANSFER",
+    },
+    {
+      pattern: /\b(card|credit\s*card|debit\s*card|stripe|visa|mastercard)\b/i,
+      method: "CARD",
+    },
     { pattern: /\b(grab\s*pay|grabpay)\b/i, method: "GRABPAY" },
     { pattern: /\b(boost)\b/i, method: "BOOST" },
     { pattern: /\b(maya|paymaya)\b/i, method: "MAYA" },
     { pattern: /\b(gcash)\b/i, method: "GCASH" },
     { pattern: /\b(cash|tunai)\b/i, method: "CASH" },
   ];
-  
+
   for (const { pattern, method } of paymentPatterns) {
     if (pattern.test(textLower)) {
       return method;
     }
   }
-  
+
   return null;
 }
 
@@ -156,9 +175,9 @@
  */
 function detectRepeatCustomer(text: string): boolean {
   if (!text) return false;
-  
+
   const textLower = text.toLowerCase();
-  
+
   const repeatPatterns = [
     /\b\.?rpt\b/i,
     /\brepeat\b/i,
@@ -171,8 +190,8 @@
     /\b老客户\b/,
     /\b回头客\b/,
   ];
-  
-  return repeatPatterns.some(pattern => pattern.test(textLower));
+
+  return repeatPatterns.some((pattern) => pattern.test(textLower));
 }
 
 /**
@@ -180,7 +199,7 @@
  */
 function extractPhoneNumber(text: string): string | null {
   if (!text) return null;
-  
+
   const phonePatterns = [
     /\b(\+?60\s*1[0-9]\s*[0-9]{3,4}\s*[0-9]{4})\b/g,
     /\b(01[0-9]\s*[0-9]{3,4}\s*[0-9]{4})\b/g,
@@ -192,14 +211,14 @@
     /\b(01[0-9]-[0-9]{3,4}-[0-9]{4})\b/g,
     /\b(\+?65\s*[689][0-9]{3}-[0-9]{4})\b/g,
   ];
-  
+
   for (const pattern of phonePatterns) {
     const matches = text.match(pattern);
     if (matches && matches.length > 0) {
       return matches[0].replace(/\s+/g, "");
     }
   }
-  
+
   return null;
 }
 
@@ -208,30 +227,30 @@
  */
 function extractTotalAmount(text: string): number {
   if (!text) return 0;
-  
+
   // Pattern 1: total：256 or total: 256 or Total: RM256
   let totalMatch = text.match(/total\s*[：:]\s*(?:rm\s*)?(\d+)/i);
-  
+
   // Pattern 2: total 256 or Total RM256 (without colon)
   if (!totalMatch) {
     totalMatch = text.match(/total\s+(?:rm\s*)?(\d+)/i);
   }
-  
+
   // Pattern 3: Just numbers after total (flexible)
   if (!totalMatch) {
     totalMatch = text.match(/total.*?(\d+)/i);
   }
-  
+
   // Pattern 4: RM prefix
   if (!totalMatch) {
     totalMatch = text.match(/^rm\s*(\d+)$/i);
   }
-  
+
   // Pattern 5: Amount with currency
   if (!totalMatch) {
     totalMatch = text.match(/(\d{2,4})\s*(ringgit|dollar|myr|sgd)/i);
   }
-  
+
   // Pattern 6: Standalone amount (if reasonable range)
   if (!totalMatch && text.match(/^\d{2,4}$/)) {
     const amount = parseInt(text);
@@ -239,7 +258,7 @@
       return amount;
     }
   }
-  
+
   return totalMatch ? parseInt(totalMatch[1]) : 0;
 }
 
@@ -295,7 +314,9 @@
   // First, check if the sender is authorized
   if (!isAuthorizedPhoneNumber(context.customerPhone)) {
     console.log(`❌ Unauthorized phone number: ${context.customerPhone}`);
-    console.log(`📋 Authorized numbers: ${AUTHORIZED_PHONE_NUMBERS.join(", ")}`);
+    console.log(
+      `📋 Authorized numbers: ${AUTHORIZED_PHONE_NUMBERS.join(", ")}`
+    );
     return null;
   }
 
@@ -354,7 +375,7 @@
     if (line.match(/^\d{1,2}[\/\-]\d{1,2}[\/\-](\d{2}|\d{4})$/)) {
       orderDate = formatDateToYYYYMMDD(line);
       console.log(`   ✅ Date detected: ${orderDate}`);
-      
+
       // Check for repeat indicators in the same message
       if (detectRepeatCustomer(messageBody)) {
         isRepeatCustomer = true;
@@ -367,13 +388,15 @@
       (line.includes(":") || line.includes("："))
     ) {
       const dateContent = line.replace(/^date\s*[：:]\s*/i, "").trim();
-      
+
       if (detectRepeatCustomer(dateContent)) {
         isRepeatCustomer = true;
         console.log(`   ✅ Repeat customer detected in date line`);
       }
 
-      const cleanDateContent = dateContent.replace(/\s+(repeat|rpt).*$/i, "").trim();
+      const cleanDateContent = dateContent
+        .replace(/\s+(repeat|rpt).*$/i, "")
+        .trim();
       const dateMatch = cleanDateContent.match(
         /^(\d{1,2}[\/\-]\d{1,2}[\/\-](?:\d{2}|\d{4}))$/i
       );
@@ -503,7 +526,11 @@
     }
 
     // Enhanced customer name detection with payment method extraction
-    if (!customerName && line.match(/^[A-Za-z\s\(\)（）\-\.]+$/) && !extractPhoneNumber(line)) {
+    if (
+      !customerName &&
+      line.match(/^[A-Za-z\s\(\)（）\-\.]+$/) &&
+      !extractPhoneNumber(line)
+    ) {
       let tempCustomerName = line.trim();
 
       const detectedPayment = detectPaymentMethod(tempCustomerName);
@@ -569,11 +596,17 @@
   if (!totalPaid) {
     console.log(`🔍 Final pass: searching for total amount...`);
     for (const line of lines) {
-      if (line.match(/\d{2,4}/) && !extractPhoneNumber(line) && !line.match(/^\d{1,2}[\/\-]\d{1,2}[\/\-]/)) {
+      if (
+        line.match(/\d{2,4}/) &&
+        !extractPhoneNumber(line) &&
+        !line.match(/^\d{1,2}[\/\-]\d{1,2}[\/\-]/)
+      ) {
         const extractedTotal = extractTotalAmount(line);
         if (extractedTotal > 0) {
           totalPaid = extractedTotal;
-          console.log(`   ✅ Total found in final pass: ${totalPaid} (from line: "${line}")`);
+          console.log(
+            `   ✅ Total found in final pass: ${totalPaid} (from line: "${line}")`
+          );
           break;
         }
       }
@@ -631,10 +664,13 @@
  */
 function isCondensedFormat(messageBody: string): boolean {
   const trimmed = messageBody.trim();
-  const hasDateAtStart = /^\d{1,2}[\/\-]\d{1,2}[\/\-](\d{2}|\d{4})/.test(trimmed);
+  const hasDateAtStart = /^\d{1,2}[\/\-]\d{1,2}[\/\-](\d{2}|\d{4})/.test(
+    trimmed
+  );
   const lineCount = trimmed.split("\n").filter((line) => line.trim()).length;
   const isSingleLine = lineCount <= 2;
-  const hasProductCodeAtEnd = /\s+\d+[wfs](\d+ml)?(\d+[wfs](\d+ml)?)*\s*$/i.test(trimmed);
+  const hasProductCodeAtEnd =
+    /\s+\d+[wfs](\d+ml)?(\d+[wfs](\d+ml)?)*\s*$/i.test(trimmed);
 
   console.log(
     `📊 Format detection: Lines=${lineCount}, DateAtStart=${hasDateAtStart}, ProductAtEnd=${hasProductCodeAtEnd}`
@@ -674,14 +710,19 @@
   let totalPaid = 0;
 
   // Pattern 1: Payment method with amount (cod rm278, bank rm150, tng rm200)
-  const paymentMatch = remaining.match(/^(cod|bank|cash|transfer|tng|grabpay|boost)\s+rm\s*(\d+)/i);
+  const paymentMatch = remaining.match(
+    /^(cod|bank|cash|transfer|tng|grabpay|boost)\s+rm\s*(\d+)/i
+  );
   if (paymentMatch) {
     if (!paymentMethod) {
-      paymentMethod = detectPaymentMethod(paymentMatch[1]) || paymentMatch[1].toUpperCase();
+      paymentMethod =
+        detectPaymentMethod(paymentMatch[1]) || paymentMatch[1].toUpperCase();
     }
     totalPaid = parseInt(paymentMatch[2]);
     remaining = remaining.substring(paymentMatch[0].length).trim();
-    console.log(`   ✅ Payment & Amount: ${paymentMethod}, Amount: ${totalPaid}`);
+    console.log(
+      `   ✅ Payment & Amount: ${paymentMethod}, Amount: ${totalPaid}`
+    );
   } else {
     // Pattern 2: Just amount without payment method (rm278, 278)
     const amountMatch = remaining.match(/^(?:rm\s*)?(\d{2,4})\s+/i);
@@ -713,10 +754,12 @@
   }
 
   const phoneNumber = normalizePhoneNumber(extractedPhone);
-  
+
   const phoneIndex = remaining.indexOf(extractedPhone);
   let customerName = remaining.substring(0, phoneIndex).trim();
-  const addressString = remaining.substring(phoneIndex + extractedPhone.length).trim();
+  const addressString = remaining
+    .substring(phoneIndex + extractedPhone.length)
+    .trim();
 
   const detectedPaymentFromName = detectPaymentMethod(customerName);
   if (detectedPaymentFromName && !paymentMethod) {
@@ -865,14 +908,14 @@
         Math.max(0, addressLine.indexOf(match) - 10),
         addressLine.indexOf(match) + match.length + 10
       );
-      
+
       if (!phonePattern.test(surroundingText)) {
         postcode = match;
         break;
       }
     }
   }
-  
+
   // Try 6-digit for Singapore if no 5-digit found
   if (!postcode) {
     const postcodeMatch6 = addressLine.match(/\b(\d{6})\b/);
@@ -882,7 +925,7 @@
         addressLine.indexOf(postcodeMatch6[1]) + postcodeMatch6[1].length + 10
       );
       const phonePattern = /\b\d{2,3}[\s\-]?\d{3,4}[\s\-]?\d{4}\b/;
-      
+
       if (!phonePattern.test(surroundingText)) {
         postcode = postcodeMatch6[1];
       }
@@ -890,19 +933,42 @@
   }
 
   const locationStates = [
-    { name: "Selangor", variants: ["selangor", "sel", "shah alam", "petaling jaya", "pj", "subang", "klang"] },
+    {
+      name: "Selangor",
+      variants: [
+        "selangor",
+        "sel",
+        "shah alam",
+        "petaling jaya",
+        "pj",
+        "subang",
+        "klang",
+      ],
+    },
     { name: "Kuala Lumpur", variants: ["kuala lumpur", "kl", "k.l", "k l"] },
-    { name: "Penang", variants: ["penang", "pulau pinang", "pg", "georgetown", "george town"] },
-    { name: "Johor", variants: ["johor", "jb", "johor bahru", "johor baru", "skudai", "masai"] },
+    {
+      name: "Penang",
+      variants: ["penang", "pulau pinang", "pg", "georgetown", "george town"],
+    },
+    {
+      name: "Johor",
+      variants: ["johor", "jb", "johor bahru", "johor baru", "skudai", "masai"],
+    },
     { name: "Perak", variants: ["perak", "ipoh", "taiping", "teluk intan"] },
     { name: "Kedah", variants: ["kedah", "alor setar", "sungai petani"] },
     { name: "Kelantan", variants: ["kelantan", "kota bharu", "kota bahru"] },
     { name: "Terengganu", variants: ["terengganu", "kuala terengganu"] },
     { name: "Pahang", variants: ["pahang", "kuantan", "temerloh"] },
-    { name: "Negeri Sembilan", variants: ["negeri sembilan", "n9", "ns", "seremban", "port dickson"] },
+    {
+      name: "Negeri Sembilan",
+      variants: ["negeri sembilan", "n9", "ns", "seremban", "port dickson"],
+    },
     { name: "Melaka", variants: ["melaka", "malacca", "melaka tengah"] },
     { name: "Perlis", variants: ["perlis", "kangar"] },
-    { name: "Sabah", variants: ["sabah", "kota kinabalu", "sandakan", "tawau"] },
+    {
+      name: "Sabah",
+      variants: ["sabah", "kota kinabalu", "sandakan", "tawau"],
+    },
     { name: "Sarawak", variants: ["sarawak", "kuching", "miri", "sibu"] },
     { name: "Putrajaya", variants: ["putrajaya", "cyberjaya"] },
     { name: "Labuan", variants: ["labuan"] },
@@ -922,13 +988,33 @@
 
   const parts = addressLine.split(",").map((part) => part.trim());
   const cityPrefixes = [
-    "taman", "bandar", "kampung", "kg", "pekan", "town",
-    "shah alam", "petaling jaya", "pj", "subang jaya",
-    "seri kembangan", "puchong", "cheras", "ampang",
-    "damansara", "mont kiara", "ttdi", "bangsar",
-    "mid valley", "kl sentral", "bukit bintang",
-    "georgetown", "george town", "bayan lepas",
-    "butterworth", "bukit mertajam", "nibong tebal",
+    "taman",
+    "bandar",
+    "kampung",
+    "kg",
+    "pekan",
+    "town",
+    "shah alam",
+    "petaling jaya",
+    "pj",
+    "subang jaya",
+    "seri kembangan",
+    "puchong",
+    "cheras",
+    "ampang",
+    "damansara",
+    "mont kiara",
+    "ttdi",
+    "bangsar",
+    "mid valley",
+    "kl sentral",
+    "bukit bintang",
+    "georgetown",
+    "george town",
+    "bayan lepas",
+    "butterworth",
+    "bukit mertajam",
+    "nibong tebal",
   ];
 
   for (const part of parts) {
@@ -947,15 +1033,28 @@
   const addressWords = addressLine.toLowerCase().split(/\s+/);
   for (let i = 0; i < addressWords.length - 1; i++) {
     const twoWordCombo = `${addressWords[i]} ${addressWords[i + 1]}`;
-    const threeWordCombo = i < addressWords.length - 2 
-      ? `${addressWords[i]} ${addressWords[i + 1]} ${addressWords[i + 2]}`
-      : "";
+    const threeWordCombo =
+      i < addressWords.length - 2
+        ? `${addressWords[i]} ${addressWords[i + 1]} ${addressWords[i + 2]}`
+        : "";
 
     const multiWordCities = [
-      "seri kembangan", "petaling jaya", "shah alam", "subang jaya",
-      "bandar baru", "taman desa", "mont kiara", "bukit bintang",
-      "kl sentral", "mid valley", "george town", "bayan lepas",
-      "bukit mertajam", "nibong tebal", "johor bahru", "kota kinabalu",
+      "seri kembangan",
+      "petaling jaya",
+      "shah alam",
+      "subang jaya",
+      "bandar baru",
+      "taman desa",
+      "mont kiara",
+      "bukit bintang",
+      "kl sentral",
+      "mid valley",
+      "george town",
+      "bayan lepas",
+      "bukit mertajam",
+      "nibong tebal",
+      "johor bahru",
+      "kota kinabalu",
     ];
 
     if (multiWordCities.includes(twoWordCombo)) {
@@ -966,7 +1065,9 @@
 
     if (threeWordCombo && multiWordCities.includes(threeWordCombo)) {
       const originalWords = addressLine.split(/\s+/);
-      city = `${originalWords[i]} ${originalWords[i + 1]} ${originalWords[i + 2]}`;
+      city = `${originalWords[i]} ${originalWords[i + 1]} ${
+        originalWords[i + 2]
+      }`;
       return { city, postcode, state };
     }
   }
@@ -976,7 +1077,9 @@
       if (i > 0) {
         city = parts[i - 1].trim();
       } else {
-        const beforePostcode = parts[i].replace(new RegExp(postcode + ".*$"), "").trim();
+        const beforePostcode = parts[i]
+          .replace(new RegExp(postcode + ".*$"), "")
+          .trim();
         if (beforePostcode) {
           city = beforePostcode;
         }
